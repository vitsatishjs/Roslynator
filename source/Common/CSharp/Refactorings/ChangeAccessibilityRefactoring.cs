﻿// Copyright (c) Josef Pihrt. All rights reserved. Licensed under the Apache License, Version 2.0. See License.txt in the project root for license information.

using System.Collections.Generic;
using System.Collections.Immutable;
using System.Diagnostics;
using System.Linq;
using System.Threading;
using System.Threading.Tasks;
using Microsoft.CodeAnalysis;
using Microsoft.CodeAnalysis.CSharp;
using Microsoft.CodeAnalysis.CSharp.Syntax;
using Microsoft.CodeAnalysis.FindSymbols;
using Roslynator.CSharp.Comparers;
using Roslynator.CSharp.Syntax;

namespace Roslynator.CSharp.Refactorings
{
    internal static class ChangeAccessibilityRefactoring
    {
        public static ImmutableArray<Accessibility> Accessibilities { get; } = ImmutableArray.Create(
            Accessibility.Public,
            Accessibility.Internal,
            Accessibility.Protected,
            Accessibility.Private);

        public static string GetTitle(Accessibility accessibility)
        {
            return $"Change accessibility to '{accessibility.GetName()}'";
        }

        public static AccessibilityFlags GetAllowedAccessibilityFlags(MemberDeclarationSelection selectedMembers, bool allowOverride = false)
        {
            if (selectedMembers.Count < 2)
                return AccessibilityFlags.None;

            var allFlags = AccessibilityFlags.None;

            AccessibilityFlags allowedFlags = AccessibilityFlags.Public
                | AccessibilityFlags.Internal
                | AccessibilityFlags.Protected
                | AccessibilityFlags.Private;

            foreach (MemberDeclarationSyntax member in selectedMembers)
            {
                Accessibility accessibility = SyntaxInfo.AccessibilityInfo(member).Accessibility;

                if (accessibility == Accessibility.NotApplicable)
                    accessibility = member.GetDefaultExplicitAccessibility();

                Debug.Assert(accessibility != Accessibility.NotApplicable, member.Kind().ToString());

                AccessibilityFlags flag = accessibility.GetAccessibilityFlag();

                switch (accessibility)
                {
                    case Accessibility.Private:
                    case Accessibility.Protected:
                    case Accessibility.ProtectedAndInternal:
                    case Accessibility.ProtectedOrInternal:
                    case Accessibility.Internal:
                    case Accessibility.Public:
                        {
                            allFlags |= flag;
                            break;
                        }
                    default:
                        {
                            Debug.Fail(accessibility.ToString());
                            return AccessibilityFlags.None;
                        }
                }

                foreach (Accessibility accessibility2 in Accessibilities)
                {
                    if (accessibility != accessibility2
                        && !CSharpUtility.IsAllowedAccessibility(member, accessibility2, allowOverride: allowOverride))
                    {
                        allowedFlags &= ~accessibility2.GetAccessibilityFlag();
                    }
                }
            }

            switch (allFlags)
            {
                case AccessibilityFlags.Private:
                case AccessibilityFlags.Protected:
                case AccessibilityFlags.Internal:
                case AccessibilityFlags.Public:
                    {
                        allowedFlags &= ~allFlags;
                        break;
                    }
            }

            return allowedFlags;
        }

        public static ISymbol GetBaseSymbolOrDefault(SyntaxNode node, SemanticModel semanticModel, CancellationToken cancellationToken)
        {
            ISymbol symbol = GetDeclaredSymbol();

            if (symbol != null)
            {
                if (!symbol.IsOverride)
                    return symbol;

                symbol = symbol.BaseOverriddenSymbol();

                if (symbol != null)
                {
                    SyntaxNode syntax = symbol.GetSyntaxOrDefault(cancellationToken);

                    if (syntax != null)
                    {
                        if (syntax is MemberDeclarationSyntax
                            || syntax.Kind() == SyntaxKind.VariableDeclarator)
                        {
                            return symbol;
                        }
                    }
                }
            }

            return null;

            ISymbol GetDeclaredSymbol()
            {
                if (node is EventFieldDeclarationSyntax eventFieldDeclaration)
                {
                    VariableDeclaratorSyntax declarator = eventFieldDeclaration.Declaration?.Variables.SingleOrDefault(shouldThrow: false);

                    if (declarator != null)
                        return semanticModel.GetDeclaredSymbol(declarator, cancellationToken);

                    return null;
                }
                else
                {
                    return semanticModel.GetDeclaredSymbol(node, cancellationToken);
                }
            }
        }

        public static Task<Document> RefactorAsync(
            Document document,
            MemberDeclarationSelection selectedMembers,
            Accessibility newAccessibility,
            CancellationToken cancellationToken)
        {
            var members = (SyntaxList<MemberDeclarationSyntax>)selectedMembers.Items;

            SyntaxList<MemberDeclarationSyntax> newMembers = members
                .Take(selectedMembers.StartIndex)
                .Concat(selectedMembers.Select(f => f.WithAccessibility(newAccessibility)))
                .Concat(members.Skip(selectedMembers.EndIndex + 1))
                .ToSyntaxList();

            MemberDeclarationSyntax containingMember = selectedMembers.ContainingMember;

            MemberDeclarationSyntax newNode = containingMember.WithMembers(newMembers);

            return document.ReplaceNodeAsync(containingMember, newNode, cancellationToken);
        }

        public static async Task<Solution> RefactorAsync(
            Solution solution,
            MemberDeclarationSelection selectedMembers,
            Accessibility newAccessibility,
            SemanticModel semanticModel,
            CancellationToken cancellationToken)
        {
            var members = new HashSet<MemberDeclarationSyntax>();

            foreach (MemberDeclarationSyntax member in selectedMembers)
            {
                SyntaxTokenList modifiers = member.GetModifiers();

                if (modifiers.Contains(SyntaxKind.PartialKeyword))
                {
                    ISymbol symbol = semanticModel.GetDeclaredSymbol(member, cancellationToken);

                    foreach (SyntaxReference reference in symbol.DeclaringSyntaxReferences)
                        members.Add((MemberDeclarationSyntax)reference.GetSyntax(cancellationToken));
                }
                else if (modifiers.ContainsAny(SyntaxKind.AbstractKeyword, SyntaxKind.VirtualKeyword, SyntaxKind.OverrideKeyword))
                {
                    ISymbol symbol = GetBaseSymbolOrDefault(member, semanticModel, cancellationToken);

                    if (symbol != null)
                    {
                        foreach (MemberDeclarationSyntax member2 in GetMemberDeclarations(symbol, cancellationToken))
                            members.Add(member2);

                        foreach (MemberDeclarationSyntax member2 in await FindOverridingMemberDeclarationsAsync(symbol, solution, cancellationToken).ConfigureAwait(false))
                            members.Add(member2);
                    }
                    else
                    {
                        members.Add(member);
                    }
                }
                else
                {
                    members.Add(member);
                }
            }

            return await solution.ReplaceNodesAsync(
                members,
                (node, _) => node.WithAccessibility(newAccessibility),
                cancellationToken).ConfigureAwait(false);
        }

        public static Task<Document> RefactorAsync(
            Document document,
            SyntaxNode node,
            Accessibility newAccessibility,
            CancellationToken cancellationToken)
        {
            SyntaxNode newNode = node.WithAccessibility(newAccessibility, ModifierComparer.Instance);

            return document.ReplaceNodeAsync(node, newNode, cancellationToken);
        }

        public static async Task<Solution> RefactorAsync(
            Solution solution,
            ISymbol symbol,
            Accessibility newAccessibility,
            CancellationToken cancellationToken = default(CancellationToken))
        {
            IEnumerable<ISymbol> symbols = await SymbolFinder.FindOverridesAsync(symbol, solution, cancellationToken: cancellationToken).ConfigureAwait(false);

<<<<<<< HEAD
            ImmutableArray<MemberDeclarationSyntax> memberDeclarations = GetMemberDeclarations(symbol)
                .Concat(symbols.SelectMany(GetMemberDeclarations))
                .ToImmutableArray();

            return await RefactorAsync(solution, memberDeclarations, newAccessibility, cancellationToken).ConfigureAwait(false);

            IEnumerable<MemberDeclarationSyntax> GetMemberDeclarations(ISymbol symbol2)
            {
                foreach (SyntaxReference syntaxReference in symbol2.DeclaringSyntaxReferences)
                {
                    switch (syntaxReference.GetSyntax(cancellationToken))
                    {
                        case MemberDeclarationSyntax memberDeclaration:
                            {
                                yield return memberDeclaration;
                                break;
                            }
                        case VariableDeclaratorSyntax variableDeclarator:
                            {
                                if (variableDeclarator.Parent.Parent is MemberDeclarationSyntax memberDeclaration2)
                                    yield return memberDeclaration2;

                                break;
                            }
                        default:
                            {
                                Debug.Fail(syntaxReference.GetSyntax(cancellationToken).Kind().ToString());
                                break;
                            }
                    }
=======
            ImmutableArray<MemberDeclarationSyntax> memberDeclarations = GetMemberDeclarations(symbol, cancellationToken)
                .Concat(await FindOverridingMemberDeclarationsAsync(symbol, solution, cancellationToken).ConfigureAwait(false))
                .ToImmutableArray();

            return await RefactorAsync(solution, memberDeclarations, newAccessibility, cancellationToken).ConfigureAwait(false);
        }

        private static async Task<IEnumerable<MemberDeclarationSyntax>> FindOverridingMemberDeclarationsAsync(
            ISymbol symbol,
            Solution solution,
            CancellationToken cancellationToken = default(CancellationToken))
        {
            IEnumerable<ISymbol> symbols = await SymbolFinder.FindOverridesAsync(symbol, solution, cancellationToken: cancellationToken).ConfigureAwait(false);

            return symbols.SelectMany(f => GetMemberDeclarations(f, cancellationToken));
        }

        private static IEnumerable<MemberDeclarationSyntax> GetMemberDeclarations(
            ISymbol symbol,
            CancellationToken cancellationToken = default(CancellationToken))
        {
            foreach (SyntaxReference syntaxReference in symbol.DeclaringSyntaxReferences)
            {
                switch (syntaxReference.GetSyntax(cancellationToken))
                {
                    case MemberDeclarationSyntax memberDeclaration:
                        {
                            yield return memberDeclaration;
                            break;
                        }
                    case VariableDeclaratorSyntax variableDeclarator:
                        {
                            if (variableDeclarator.Parent.Parent is MemberDeclarationSyntax memberDeclaration2)
                                yield return memberDeclaration2;

                            break;
                        }
                    default:
                        {
                            Debug.Fail(syntaxReference.GetSyntax(cancellationToken).Kind().ToString());
                            break;
                        }
>>>>>>> 368364ef
                }
            }
        }

        public static Task<Solution> RefactorAsync(
            Solution solution,
            ImmutableArray<MemberDeclarationSyntax> memberDeclarations,
            Accessibility newAccessibility,
            CancellationToken cancellationToken)
        {
            return solution.ReplaceNodesAsync(
                memberDeclarations,
                (node, _) => WithAccessibility(node, newAccessibility),
                cancellationToken);
        }

        private static SyntaxNode WithAccessibility(MemberDeclarationSyntax node, Accessibility newAccessibility)
        {
            AccessibilityInfo info = SyntaxInfo.AccessibilityInfo(node);

            if (info.Accessibility == Accessibility.NotApplicable)
                return node;

            AccessibilityInfo newInfo = info.WithAccessibility(newAccessibility, ModifierComparer.Instance);

            return newInfo.Node;
        }
    }
}<|MERGE_RESOLUTION|>--- conflicted
+++ resolved
@@ -230,38 +230,6 @@
         {
             IEnumerable<ISymbol> symbols = await SymbolFinder.FindOverridesAsync(symbol, solution, cancellationToken: cancellationToken).ConfigureAwait(false);
 
-<<<<<<< HEAD
-            ImmutableArray<MemberDeclarationSyntax> memberDeclarations = GetMemberDeclarations(symbol)
-                .Concat(symbols.SelectMany(GetMemberDeclarations))
-                .ToImmutableArray();
-
-            return await RefactorAsync(solution, memberDeclarations, newAccessibility, cancellationToken).ConfigureAwait(false);
-
-            IEnumerable<MemberDeclarationSyntax> GetMemberDeclarations(ISymbol symbol2)
-            {
-                foreach (SyntaxReference syntaxReference in symbol2.DeclaringSyntaxReferences)
-                {
-                    switch (syntaxReference.GetSyntax(cancellationToken))
-                    {
-                        case MemberDeclarationSyntax memberDeclaration:
-                            {
-                                yield return memberDeclaration;
-                                break;
-                            }
-                        case VariableDeclaratorSyntax variableDeclarator:
-                            {
-                                if (variableDeclarator.Parent.Parent is MemberDeclarationSyntax memberDeclaration2)
-                                    yield return memberDeclaration2;
-
-                                break;
-                            }
-                        default:
-                            {
-                                Debug.Fail(syntaxReference.GetSyntax(cancellationToken).Kind().ToString());
-                                break;
-                            }
-                    }
-=======
             ImmutableArray<MemberDeclarationSyntax> memberDeclarations = GetMemberDeclarations(symbol, cancellationToken)
                 .Concat(await FindOverridingMemberDeclarationsAsync(symbol, solution, cancellationToken).ConfigureAwait(false))
                 .ToImmutableArray();
@@ -304,7 +272,6 @@
                             Debug.Fail(syntaxReference.GetSyntax(cancellationToken).Kind().ToString());
                             break;
                         }
->>>>>>> 368364ef
                 }
             }
         }
