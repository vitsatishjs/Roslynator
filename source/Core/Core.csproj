--- conflicted
+++ resolved
@@ -45,11 +45,8 @@
     <Compile Include="CSharp\AccessibilityInfo.cs" />
     <Compile Include="CSharp\Analysis\BracesAnalysisResult.cs" />
     <Compile Include="CSharp\Helpers\DetermineParameterTypeHelper.cs" />
-<<<<<<< HEAD
     <Compile Include="CSharp\TypeParameterInfo.cs" />
-=======
     <Compile Include="CSharp\OperatorPrecedence.cs" />
->>>>>>> a14e5680
     <Compile Include="Extensions\AccessibilityExtensions.cs" />
     <Compile Include="CSharp\Helpers\ModifierHelpers\AbstractModifierHelper.cs" />
     <Compile Include="CSharp\Helpers\ModifierHelpers\AccessorDeclarationModifierHelper.cs" />
