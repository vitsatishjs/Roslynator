--- conflicted
+++ resolved
@@ -17,52 +17,6 @@
 {
     public static class DocumentExtensions
     {
-<<<<<<< HEAD
-        internal static async Task<Document> InsertModifierAsync(
-            this Document document,
-            SyntaxNode node,
-            SyntaxKind modifierKind,
-            IModifierComparer comparer = null,
-            CancellationToken cancellationToken = default(CancellationToken))
-        {
-            SyntaxTokenList modifiers = node.GetModifiers();
-
-            if (!modifiers.Contains(modifierKind))
-            {
-                SyntaxNode newNode = node.InsertModifier(modifierKind, comparer);
-
-                return await document.ReplaceNodeAsync(node, newNode, cancellationToken).ConfigureAwait(false);
-            }
-            else
-            {
-                return document;
-            }
-        }
-
-        internal static Task<Document> RemoveModifierAsync(
-            this Document document,
-            SyntaxNode node,
-            SyntaxKind modifierKind,
-            CancellationToken cancellationToken = default(CancellationToken))
-        {
-            SyntaxNode newNode = Modifier.Remove(node, modifierKind);
-
-            return document.ReplaceNodeAsync(node, newNode, cancellationToken);
-        }
-
-        internal static Task<Document> RemoveModifierAsync(
-            this Document document,
-            SyntaxNode node,
-            SyntaxToken modifier,
-            CancellationToken cancellationToken = default(CancellationToken))
-        {
-            SyntaxNode newNode = Modifier.Remove(node, modifier);
-
-            return document.ReplaceNodeAsync(node, newNode, cancellationToken);
-        }
-
-=======
->>>>>>> 424e98bc
         public static async Task<Document> RemoveMemberAsync(
             this Document document,
             MemberDeclarationSyntax member,
