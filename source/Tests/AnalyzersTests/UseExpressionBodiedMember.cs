﻿// Copyright (c) Josef Pihrt. All rights reserved. Licensed under the Apache License, Version 2.0. See License.txt in the project root for license information.

using System.Diagnostics;
using System;

#pragma warning disable CS0168, RCS1079, RCS1085, RCS1163

namespace Roslynator.CSharp.Analyzers.Tests
{
    internal static class UseExpressionBodiedMember
    {
        private class Foo
        {
            public Foo()
            {
                FooMethod();
            }

            ~Foo()
            {
                FooMethod();
            }

            public string FooMethod()
            {
                return null;
            }

            public void FooVoidMethod()
            {
                FooMethod();
            }

            public void MethodWithLocalFunction()
            {
                object LocalFunction()
                {
                    return null;
                }
            }

            public void MethodWithVoidLocalFunction()
            {
                void LocalFunction()
                {
                    LocalFunction();
                }
            }

            public string FooProperty
            {
                get { return ""; }
<<<<<<< HEAD
=======
            }

            private string _fooProperty2;

            public string FooProperty2
            {
                get { return _fooProperty2; }
                set { _fooProperty2 = value; }
>>>>>>> 4acebedd
            }

            public string this[int index]
            {
                get { return null; }
            }

<<<<<<< HEAD
            public static explicit operator Foo(string value)
            {
                return new Foo();
            }

            public static explicit operator string(Foo value)
            {
                return "";
            }
        }

        private class FooThrow
        {
            public FooThrow()
            {
                throw new NotImplementedException();
            }

            ~FooThrow()
            {
                throw new NotImplementedException();
            }

            public string FooMethod()
            {
                throw new NotImplementedException();
            }

            public void FooVoidMethod()
            {
                throw new NotImplementedException();
            }

            public void MethodWithLocalFunction()
            {
                object LocalFunction()
                {
                    throw new NotImplementedException();
                }
            }

            public void MethodWithVoidLocalFunction()
            {
                void LocalFunction()
                {
                    throw new NotImplementedException();
                }
            }

            public string FooProperty
            {
                get { throw new NotImplementedException(); }
            }

            private readonly string _fooProperty2;

            public string FooProperty2
            {
                get { throw new NotImplementedException(); }
                set { throw new NotImplementedException(); }
            }

            public string this[int index]
            {
                get { throw new NotImplementedException(); }
            }

            public string this[string index]
            {
                get { throw new NotImplementedException(); }
                set { throw new NotImplementedException(); }
            }

            public static explicit operator FooThrow(string value)
            {
                throw new NotImplementedException();
            }

            public static explicit operator string(FooThrow value)
            {
                throw new NotImplementedException();
            }
        }

=======
            public string this[string index]
            {
                get { return _fooProperty2; }
                set { _fooProperty2 = value; }
            }

            public static explicit operator Foo(string value)
            {
                return new Foo();
            }

            public static explicit operator string(Foo value)
            {
                return "";
            }
        }

        private class FooThrow
        {
            public FooThrow()
            {
                throw new NotImplementedException();
            }

            ~FooThrow()
            {
                throw new NotImplementedException();
            }

            public string FooMethod()
            {
                throw new NotImplementedException();
            }

            public void FooVoidMethod()
            {
                throw new NotImplementedException();
            }

            public void MethodWithLocalFunction()
            {
                object LocalFunction()
                {
                    throw new NotImplementedException();
                }
            }

            public void MethodWithVoidLocalFunction()
            {
                void LocalFunction()
                {
                    throw new NotImplementedException();
                }
            }

            public string FooProperty
            {
                get { throw new NotImplementedException(); }
            }

            private readonly string _fooProperty2;

            public string FooProperty2
            {
                get { throw new NotImplementedException(); }
                set { throw new NotImplementedException(); }
            }

            public string this[int index]
            {
                get { throw new NotImplementedException(); }
            }

            public string this[string index]
            {
                get { throw new NotImplementedException(); }
                set { throw new NotImplementedException(); }
            }

            public static explicit operator FooThrow(string value)
            {
                throw new NotImplementedException();
            }

            public static explicit operator string(FooThrow value)
            {
                throw new NotImplementedException();
            }
        }

>>>>>>> 4acebedd
        //n

        private class Foo2
        {
            public string FooMethod()
            {
                Foo();
                return null;
            }

            public void FooVoidMethod()
            {
                Foo();
                FooMethod();
            }

            public void FooVoidMethod2()
            {
                FooMethod(
                    );
            }

            public string FooProperty
            {
                get
                {
                    Foo();
                    return "";
                }
            }

            public string FooProperty2
            {
                [DebuggerStepThrough]
                get { return ""; }
            }

            public string this[int index]
            {
                get
                {
                    Foo();
                    return null;
                }
            }

            public static explicit operator Foo2(string value)
            {
                Foo();
                return new Foo2();
            }

            public static explicit operator string(Foo2 value)
            {
                Foo();
                return "";
            }

            private static void Foo()
            {
            }
        }
    }
}<|MERGE_RESOLUTION|>--- conflicted
+++ resolved
@@ -50,8 +50,6 @@
             public string FooProperty
             {
                 get { return ""; }
-<<<<<<< HEAD
-=======
             }
 
             private string _fooProperty2;
@@ -60,7 +58,6 @@
             {
                 get { return _fooProperty2; }
                 set { _fooProperty2 = value; }
->>>>>>> 4acebedd
             }
 
             public string this[int index]
@@ -68,7 +65,12 @@
                 get { return null; }
             }
 
-<<<<<<< HEAD
+            public string this[string index]
+            {
+                get { return _fooProperty2; }
+                set { _fooProperty2 = value; }
+            }
+
             public static explicit operator Foo(string value)
             {
                 return new Foo();
@@ -153,98 +155,6 @@
             }
         }
 
-=======
-            public string this[string index]
-            {
-                get { return _fooProperty2; }
-                set { _fooProperty2 = value; }
-            }
-
-            public static explicit operator Foo(string value)
-            {
-                return new Foo();
-            }
-
-            public static explicit operator string(Foo value)
-            {
-                return "";
-            }
-        }
-
-        private class FooThrow
-        {
-            public FooThrow()
-            {
-                throw new NotImplementedException();
-            }
-
-            ~FooThrow()
-            {
-                throw new NotImplementedException();
-            }
-
-            public string FooMethod()
-            {
-                throw new NotImplementedException();
-            }
-
-            public void FooVoidMethod()
-            {
-                throw new NotImplementedException();
-            }
-
-            public void MethodWithLocalFunction()
-            {
-                object LocalFunction()
-                {
-                    throw new NotImplementedException();
-                }
-            }
-
-            public void MethodWithVoidLocalFunction()
-            {
-                void LocalFunction()
-                {
-                    throw new NotImplementedException();
-                }
-            }
-
-            public string FooProperty
-            {
-                get { throw new NotImplementedException(); }
-            }
-
-            private readonly string _fooProperty2;
-
-            public string FooProperty2
-            {
-                get { throw new NotImplementedException(); }
-                set { throw new NotImplementedException(); }
-            }
-
-            public string this[int index]
-            {
-                get { throw new NotImplementedException(); }
-            }
-
-            public string this[string index]
-            {
-                get { throw new NotImplementedException(); }
-                set { throw new NotImplementedException(); }
-            }
-
-            public static explicit operator FooThrow(string value)
-            {
-                throw new NotImplementedException();
-            }
-
-            public static explicit operator string(FooThrow value)
-            {
-                throw new NotImplementedException();
-            }
-        }
-
->>>>>>> 4acebedd
         //n
 
         private class Foo2
