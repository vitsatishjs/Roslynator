--- conflicted
+++ resolved
@@ -72,15 +72,10 @@
             var items = new List<string>();
             ImmutableArray<string> ia = ImmutableArray<string>.Empty;
 
-<<<<<<< HEAD
-            bool any = items.Where(f => f.StartsWith("a")).Any(f => f.StartsWith("b"));
-            bool any2 = ia.Where(f => f.StartsWith("a")).Any(f => f.StartsWith("b"));
-=======
             bool any = items.Where((f) => f.StartsWith("a")).Any(f => f.StartsWith("b"));
             bool any2 = ia.Where(f => f.StartsWith("a")).Any((f) => f.StartsWith("b"));
 
             //n
->>>>>>> 4acebedd
 
             bool any3 = items.Where(f => f.StartsWith("a")).Any(g => g.StartsWith("b"));
         }
