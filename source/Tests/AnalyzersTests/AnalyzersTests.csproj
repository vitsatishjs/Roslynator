--- conflicted
+++ resolved
@@ -63,11 +63,7 @@
     <Compile Include="MakeClassStatic2.cs" />
     <Compile Include="AddOrRemoveRegionName.cs" />
     <Compile Include="MergeElseClauseWithNestedIfStatement.cs" />
-<<<<<<< HEAD
-    <Compile Include="MergeStringExpressions.cs" />
-=======
     <Compile Include="JoinStringExpressions.cs" />
->>>>>>> c3426cdf
     <Compile Include="OverridingMemberCannotChangeParamsModifier.cs" />
     <Compile Include="OptimizeStringBuilderAppendCall.cs" />
     <Compile Include="ParenthesizeConditionInConditionalExpression.cs" />
