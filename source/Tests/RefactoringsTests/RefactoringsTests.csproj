﻿<?xml version="1.0" encoding="utf-8"?>
<Project ToolsVersion="14.0" DefaultTargets="Build" xmlns="http://schemas.microsoft.com/developer/msbuild/2003">
  <Import Project="$(MSBuildExtensionsPath)\$(MSBuildToolsVersion)\Microsoft.Common.props" Condition="Exists('$(MSBuildExtensionsPath)\$(MSBuildToolsVersion)\Microsoft.Common.props')" />
  <PropertyGroup>
    <MinimumVisualStudioVersion>14.0</MinimumVisualStudioVersion>
    <Configuration Condition=" '$(Configuration)' == '' ">Debug</Configuration>
    <Platform Condition=" '$(Platform)' == '' ">AnyCPU</Platform>
    <ProjectGuid>{6A91F900-4DDB-4341-9D8B-B1B65C6A5536}</ProjectGuid>
    <OutputType>Library</OutputType>
    <AppDesignerFolder>Properties</AppDesignerFolder>
    <RootNamespace>Roslynator.CSharp.Refactorings.Tests</RootNamespace>
    <AssemblyName>Roslynator.CSharp.Refactorings.Tests</AssemblyName>
    <DefaultLanguage>en-US</DefaultLanguage>
    <FileAlignment>512</FileAlignment>
    <ProjectTypeGuids>{786C830F-07A1-408B-BD7F-6EE04809D6DB};{FAE04EC0-301F-11D3-BF4B-00C04F79EFBC}</ProjectTypeGuids>
    <TargetFrameworkProfile>
    </TargetFrameworkProfile>
    <TargetFrameworkVersion>v5.0</TargetFrameworkVersion>
  </PropertyGroup>
  <PropertyGroup Condition=" '$(Configuration)|$(Platform)' == 'Debug|AnyCPU' ">
    <DebugSymbols>true</DebugSymbols>
    <DebugType>full</DebugType>
    <Optimize>false</Optimize>
    <OutputPath>bin\Debug\</OutputPath>
    <DefineConstants>DEBUG;TRACE</DefineConstants>
    <ErrorReport>prompt</ErrorReport>
    <WarningLevel>4</WarningLevel>
    <CodeAnalysisRuleSet>..\RefactoringsTests.ruleset</CodeAnalysisRuleSet>
  </PropertyGroup>
  <PropertyGroup Condition=" '$(Configuration)|$(Platform)' == 'Release|AnyCPU' ">
    <DebugType>pdbonly</DebugType>
    <Optimize>true</Optimize>
    <OutputPath>bin\Release\</OutputPath>
    <DefineConstants>TRACE</DefineConstants>
    <ErrorReport>prompt</ErrorReport>
    <WarningLevel>4</WarningLevel>
  </PropertyGroup>
  <ItemGroup>
    <Compile Include="AddMemberToInterface.cs" />
<<<<<<< HEAD
    <Compile Include="InlinePropertyRefactoring.cs" />
=======
    <Compile Include="InitializeFieldFromConstructorRefactoring.cs" />
>>>>>>> 992d73e7
    <Compile Include="MergeIfWithParentIf.cs" />
    <Compile Include="RemoveUnnecessaryElseClauseRefactoring.cs" />
    <Compile Include="ReplaceCommentWithDocumentationCommentRefactoring.cs" />
    <Compile Include="ReplaceIfElseWithIfReturnRefactoring.cs" />
    <Compile Include="AddExceptionToDocumentationCommentRefactoring.cs" />
    <Compile Include="AddTypeParameterRefactoring.cs" />
    <Compile Include="CallConfigureAwaitRefactoring.cs" />
    <Compile Include="CallToMethodRefactoring.cs" />
    <Compile Include="ChangeAccessibilityRefactoring.cs" />
    <Compile Include="ChangeAccessibilityRefactoring.partial.cs" />
    <Compile Include="CheckExpressionForNullRefactoring.cs" />
    <Compile Include="CallExtensionMethodAsInstanceMethodRefactoring.cs" />
    <Compile Include="CopyDocumentationCommentFromBaseMemberRefactoring.cs" />
    <Compile Include="ExpandExpressionBodyRefactoring.cs" />
    <Compile Include="ExpandPropertyAndAddBackingFieldRefactoring.cs" />
    <Compile Include="FormatAttributeArgumentListRefactoring.cs" />
    <Compile Include="FormatConstraintClauses.cs" />
    <Compile Include="GenerateCombinedEnumMemberRefactoring.cs" />
    <Compile Include="GenerateEnumValuesRefactoring.cs" />
    <Compile Include="ImplementIEquatableOfTRefactoring.cs" />
    <Compile Include="InlineConstant\InlineConstant2.cs" />
    <Compile Include="InlineConstant\InlineConstant.cs" />
    <Compile Include="InlineUsingStaticRefactoring.cs" />
    <Compile Include="IntroduceFieldToLockOnRefactoring.cs" />
    <Compile Include="GenerateBaseConstructorsRefactoring.cs" />
    <Compile Include="GenerateOnEventMethodRefactoring.cs" />
    <Compile Include="IntroduceLocalVariableRefactoring.cs" />
    <Compile Include="MarkContainingClassAsAbstractRefactoring.cs" />
    <Compile Include="MakeMemberVirtualRefactoring.cs" />
    <Compile Include="MergeInterpolationIntoInterpolatedStringRefactoring.cs" />
    <Compile Include="NegateIsExpressionRefactoring.cs" />
    <Compile Include="ReduceIfNesting.cs" />
    <Compile Include="RemoveAllPreprocessorDirectivesRefactoring.cs" />
    <Compile Include="RemoveInterpolationRefactoring.cs" />
    <Compile Include="RemoveRegionRefactoring.cs" />
    <Compile Include="RemoveStatementRefactoring.cs" />
    <Compile Include="DuplicateStatementRefactoring.cs" />
    <Compile Include="ExtractTypeDeclarationToNewFile\ExtractTypeDeclarationToNewFile.cs" />
    <Compile Include="AddUsingDirectiveRefactoring.cs" />
    <Compile Include="CollapseToInitializerRefactoring.cs" />
    <Compile Include="MergeAssignmentExpressionWithReturnStatementRefactoring.cs" />
    <Compile Include="MergeLocalDeclarationsRefactoring.cs" />
    <Compile Include="PromoteLocalToParameter.cs" />
    <Compile Include="RemoveAllStatementsRefactoring.cs" />
    <Compile Include="IntroduceAndInitializeRefactoring.cs" />
    <Compile Include="RemoveDirectiveAndRelatedDirectivesRefactoring.cs" />
    <Compile Include="RemoveUsingAliasDirectiveRefactoring.cs" />
    <Compile Include="RenameIdentifierAccordingToTypeNameRefactoring.cs" />
    <Compile Include="ReplaceAsWithCastRefactoring.cs" />
    <Compile Include="ReplaceCastWithAsRefactoring.cs" />
    <Compile Include="ReplaceConditionalExpressionWithExpressionRefactoring.cs" />
    <Compile Include="ReplaceExpressionWithConstantValueRefactoring.cs" />
    <Compile Include="ReplaceEqualsExpressionWithStringEqualsRefactoring.cs" />
    <Compile Include="ReplaceEqualsExpressionWithStringMethodRefactoring.cs" />
    <Compile Include="ReplaceHexadecimalLiteralWithDecimalLiteralRefactoring.cs" />
    <Compile Include="ReplaceForWithWhileRefactoring.cs" />
    <Compile Include="ReplaceIfWithSwitchRefactoring.cs" />
    <Compile Include="GenerateEnumMemberRefactoring.cs" />
    <Compile Include="ReplaceInterpolatedStringWithConcatenationRefactoring.cs" />
    <Compile Include="SplitDeclarationAndInitializationRefactoring.cs" />
    <Compile Include="UseCSharp6DictionaryInitializerRefactoring.cs" />
    <Compile Include="UseListInsteadOfYield.cs" />
    <Compile Include="ReplaceObjectCreationWithDefaultValue.cs" />
    <Compile Include="SplitIfStatementsRefactoring.cs" />
    <Compile Include="UseInsteadOfIfRefactoring.cs" />
    <Compile Include="ReplaceNullLiteralExpressionWithDefaultExpressionRefactoring.cs" />
    <Compile Include="ReplaceInterpolatedStringWithInterpolationExpressionRefactoring.cs" />
    <Compile Include="ReplaceMethodGroupWithLambdaRefactoring.cs" />
    <Compile Include="ReplacePropertyWithMethod\ReplacePropertyWithMethodRefactoring.cs" />
    <Compile Include="ReplacePropertyWithMethod\ReplacePropertyWithMethodRefactoring2.cs" />
    <Compile Include="ReplaceMethodWithProperty\ReplaceMethodWithPropertyRefactoring2.cs" />
    <Compile Include="SortEnumMemberDeclarationsRefactoring.cs" />
    <Compile Include="ReplaceWhileWithForRefactoring.cs" />
    <Compile Include="SortMemberDeclarationsRefactoring.cs" />
    <Compile Include="SplitSwitchLabelsRefactoring.cs" />
    <Compile Include="ReplaceStringContainsWithStringIndexOfRefactoring.cs" />
    <Compile Include="UseStringBuilderInsteadOfConcatenation.cs" />
    <Compile Include="WrapInElseClauseRefactoring.cs" />
    <Compile Include="Tuple.cs" />
    <Compile Include="WrapInIfDirectiveRefactoring.cs" />
    <Compile Include="WrapInRegionRefactoring.cs" />
    <Compile Include="InlineMethodRefactoring_.cs" />
    <Compile Include="InlineMethodRefactoring.cs" />
    <Compile Include="RemoveStatementsFromSwitchSectionsRefactoring.cs" />
    <Compile Include="ReplaceStatementWithIfStatementRefactoring.cs" />
    <Compile Include="RemoveEmptyLinesRefactoring.cs" />
    <Compile Include="CommentOutStatementRefactoring.cs" />
    <Compile Include="CommentOutMemberRefactoring.cs" />
    <Compile Include="AddDefaultValueToParameterRefactoring.cs" />
    <Compile Include="InitializeLocalWithDefaultValueRefactoring.cs" />
    <Compile Include="RemoveAllSwitchSectionsRefactoring.cs" />
    <Compile Include="RemoveAllDocumentationCommentsRefactoring.cs" />
    <Compile Include="RemoveConditionFromLastElseRefactoring.cs" />
    <Compile Include="RemoveAllMemberDeclarationsRefactoring.cs" />
    <Compile Include="AddIdentifierToVariableDeclarationRefactoring.cs" />
    <Compile Include="SplitLocalDeclarationRefactoring.cs" />
    <Compile Include="ReplaceAnonymousMethodWithLambdaExpressionRefactoring.cs" />
    <Compile Include="ReplaceHasFlagWithBitwiseOperationRefactoring.cs" />
    <Compile Include="ChangeMethodReturnTypeToVoidRefactoring.cs" />
    <Compile Include="AddUsingStaticDirectiveRefactoring.cs" />
    <Compile Include="ReplaceWhileStatementWithDoStatementRefactoring.cs" />
    <Compile Include="ReplaceDoStatementWithWhileStatementRefactoring.cs" />
    <Compile Include="ChangeExplicitTypeToVarRefactoring.cs" />
    <Compile Include="RemoveBracesRefactoring.cs" />
    <Compile Include="SimplifyLambdaExpressionRefactoring.cs" />
    <Compile Include="InsertInterpolationIntoInterpolatedStringRefactoring.cs" />
    <Compile Include="GenerateSwitchSectionsRefactoring.cs" />
    <Compile Include="ExtractExpressionFromConditionRefactoring.cs" />
    <Compile Include="UseExpressionBodiedMemberRefactoring.cs" />
    <Compile Include="SwapMemberDeclarationsRefactoring.cs" />
    <Compile Include="SwapStatementsInIfElseRefactoring.cs" />
    <Compile Include="SwapExpressionsInConditionalExpressionRefactoring.cs" />
    <Compile Include="SwapExpressionsInBinaryExpressionRefactoring.cs" />
    <Compile Include="ReverseForLoopRefactoring.cs" />
    <Compile Include="RenameFieldIdentifierAccordingToTypeNameRefactoring.cs" />
    <Compile Include="RenamePropertyAccordingToTypeNameRefactoring.cs" />
    <Compile Include="RenameParameterAccordingToTypeNameRefactoring.cs" />
    <Compile Include="RenameMethodAccordingToTypeNameRefactoring.cs" />
    <Compile Include="RenameForeachVariableAccordingToTypeNameRefactoring.cs" />
    <Compile Include="RenameBackingFieldAccordingToPropertyNameRefactoring.cs" />
    <Compile Include="RemovePropertyInitializerRefactoring.cs" />
    <Compile Include="RemoveParameterNameFromArgumentRefactoring.cs" />
    <Compile Include="RemoveMemberDeclarationRefactoring.cs" />
    <Compile Include="RemoveCommentRefactoring.cs" />
    <Compile Include="RemoveBracesFromSwitchSectionsRefactoring.cs" />
    <Compile Include="RemoveBracesFromSwitchSectionRefactoring.cs" />
    <Compile Include="RemoveAllRegionDirectivesRefactoring.cs" />
    <Compile Include="RemoveAllCommentsExceptDocumentationCommentsRefactoring.cs" />
    <Compile Include="RemoveAllCommentsRefactoring.cs" />
    <Compile Include="NotifyPropertyChangedRefactoring.cs" />
    <Compile Include="NegateOperatorRefactoring.cs" />
    <Compile Include="NegateBooleanLiteralRefactoring.cs" />
    <Compile Include="NegateBinaryExpressionRefactoring.cs" />
    <Compile Include="MergeStringExpressionsRefactoring.cs" />
    <Compile Include="MakeMemberAbstractRefactoring.cs" />
    <Compile Include="IntroduceConstructorRefactoring.cs" />
    <Compile Include="CheckParameterForNullRefactoring.cs" />
    <Compile Include="ChangeTypeAccordingToExpressionRefactoring.cs" />
    <Compile Include="ChangeForeachTypeAccordingToExpressionRefactoring.cs" />
    <Compile Include="ChangeVarToExplicitTypeRefactoring.cs" />
    <Compile Include="UseIfElseInsteadOfConditionalExpressionRefactoring.cs" />
    <Compile Include="ReplaceIncrementOperatorWithDecrementOperatorRefactoring.cs" />
    <Compile Include="ReplacePrefixOperatorWithPostfixOperatorRefactoring.cs" />
    <Compile Include="ReplaceStringFormatWithInterpolatedStringRefactoring.cs" />
    <Compile Include="ReplaceSwitchWithIfElseRefactoring.cs" />
    <Compile Include="ReplaceStringEmptyWithEmptyStringLiteralRefactoring.cs" />
    <Compile Include="InsertInterpolationIntoStringLiteralRefactoring.cs" />
    <Compile Include="ReplaceRegularStringLiteralWithVerbatimStringLiteralRefactoring.cs" />
    <Compile Include="ReplaceFieldWithConstantRefactoring.cs" />
    <Compile Include="ReplaceForEachWithForRefactoring.cs" />
    <Compile Include="ReplaceMethodWithProperty\ReplaceMethodWithPropertyRefactoring.cs" />
    <Compile Include="ReplaceInterpolatedStringWithStringLiteralRefactoring.cs" />
    <Compile Include="ReplaceForWithForeachRefactoring.cs" />
    <Compile Include="ReplaceConstantWithFieldRefactoring.cs" />
    <Compile Include="ReplaceEmptyStringLiteralWithStringEmptyRefactoring.cs" />
    <Compile Include="ReplaceAnyWithAllOrAllWithAnyRefactoring.cs" />
    <Compile Include="WrapInUsingStatementRefactoring.cs" />
    <Compile Include="ReplaceVerbatimStringLiteralWithRegularStringLiteralRefactoring.cs" />
    <Compile Include="DuplicateArgumentRefactoring.cs" />
    <Compile Include="DuplicateMemberRefactoring.cs" />
    <Compile Include="DuplicateParameterRefactoring.cs" />
    <Compile Include="ExpandAssignmentExpressionRefactoring.cs" />
    <Compile Include="ExpandCoalesceExpressionRefactoring.cs" />
    <Compile Include="ExpandEventRefactoring.cs" />
    <Compile Include="ExpandLambdaExpressionBodyRefactoring.cs" />
    <Compile Include="ExpandInitializerRefactoring.cs" />
    <Compile Include="ExpandPropertyRefactoring.cs" />
    <Compile Include="RemoveParenthesesRefactoring.cs" />
    <Compile Include="ExtractGenericTypeRefactoring.cs" />
    <Compile Include="ExtractStatementRefactoring.cs" />
    <Compile Include="FormatAccessorBracesRefactoring.cs" />
    <Compile Include="FormatArgumentListRefactoring.cs" />
    <Compile Include="FormatParameterListRefactoring.cs" />
    <Compile Include="FormatBinaryExpressionRefactoring.cs" />
    <Compile Include="FormatConditionalExpressionRefactoring.cs" />
    <Compile Include="FormatExpressionChainRefactoring.cs" />
    <Compile Include="FormatInitializerRefactoring.cs" />
    <Compile Include="UncommentRefactoring.cs" />
    <Compile Include="ParenthesizeExpressionRefactoring.cs" />
    <Compile Include="AddParameterNameToArgumentRefactoring.cs" />
    <Compile Include="AddParameterNameToParameterRefactoring.cs" />
    <Compile Include="AddCastExpressionRefactoring.cs" />
    <Compile Include="AddBracesToSwitchSectionsRefactoring.cs" />
    <Compile Include="AddBracesToSwitchSectionRefactoring.cs" />
    <Compile Include="RemoveBracesFromIfElseRefactoring.cs" />
    <Compile Include="AddBracesToIfElseRefactoring.cs" />
    <Compile Include="AddBracesRefactoring.cs" />
    <Compile Include="UseElementAccessInsteadOfEnumerableMethodRefactoring.cs" />
    <Compile Include="MergeAttributesRefactoring.cs" />
    <Compile Include="SplitAttributesRefactoring.cs" />
    <Compile Include="Properties\AssemblyInfo.cs" />
    <Compile Include="RemoveMemberDeclarationsRefactoring.cs" />
    <Compile Include="MergeIfStatementsRefactoring.cs" />
    <Compile Include="WrapInConditionRefactoring.cs" />
    <Compile Include="WrapInTryCatchRefactoring.cs" />
  </ItemGroup>
  <ItemGroup>
    <None Include="project.json" />
  </ItemGroup>
  <ItemGroup>
    <ProjectReference Include="..\Tests\Tests.csproj">
      <Project>{6e6106a6-d2bd-4c72-bc8a-5eb37c5a2e42}</Project>
      <Name>Tests</Name>
    </ProjectReference>
  </ItemGroup>
  <Import Project="$(MSBuildExtensionsPath32)\Microsoft\Portable\$(TargetFrameworkVersion)\Microsoft.Portable.CSharp.targets" />
  <!-- To modify your build process, add your task inside one of the targets below and uncomment it. 
       Other similar extension points exist, see Microsoft.Common.targets.
  <Target Name="BeforeBuild">
  </Target>
  <Target Name="AfterBuild">
  </Target>
  -->
</Project><|MERGE_RESOLUTION|>--- conflicted
+++ resolved
@@ -37,11 +37,8 @@
   </PropertyGroup>
   <ItemGroup>
     <Compile Include="AddMemberToInterface.cs" />
-<<<<<<< HEAD
     <Compile Include="InlinePropertyRefactoring.cs" />
-=======
     <Compile Include="InitializeFieldFromConstructorRefactoring.cs" />
->>>>>>> 992d73e7
     <Compile Include="MergeIfWithParentIf.cs" />
     <Compile Include="RemoveUnnecessaryElseClauseRefactoring.cs" />
     <Compile Include="ReplaceCommentWithDocumentationCommentRefactoring.cs" />
