--- conflicted
+++ resolved
@@ -194,9 +194,5 @@
 | RCS1209 | [Reorder type parameter constraints](../../docs/analyzers/RCS1209.md) | Readability | &#x2713; |
 | RCS1210 | [Return Task.FromResult instead of returning null](../../docs/analyzers/RCS1210.md) | Usage | &#x2713; |
 | RCS1211 | [Remove unnecessary else clause](../../docs/analyzers/RCS1211.md) | Redundancy | &#x2713; |
-<<<<<<< HEAD
 | RCS1212 | [Remove redundant assignment](../../docs/analyzers/RCS1212.md) | Redundancy | &#x2713; |
-=======
-| RCS1212 | [Remove redundant assignment](../../docs/analyzers/RCS1212.md) | Redundancy | &#x2713; |
-| RCS1213 | [Remove unused member declaration](../../docs/analyzers/RCS1213.md) | Redundancy | &#x2713; |
->>>>>>> 4acebedd
+| RCS1213 | [Remove unused member declaration](../../docs/analyzers/RCS1213.md) | Redundancy | &#x2713; |