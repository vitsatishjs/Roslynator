﻿// Copyright (c) Josef Pihrt. All rights reserved. Licensed under the Apache License, Version 2.0. See License.txt in the project root for license information.

using System.Collections.Immutable;
using System.Composition;
using System.Linq;
using System.Threading.Tasks;
using Microsoft.CodeAnalysis;
using Microsoft.CodeAnalysis.CodeActions;
using Microsoft.CodeAnalysis.CodeFixes;
using Microsoft.CodeAnalysis.CSharp;
using Microsoft.CodeAnalysis.CSharp.Syntax;
using Roslynator.CSharp.Refactorings;

namespace Roslynator.CSharp.CodeFixes
{
    [ExportCodeFixProvider(LanguageNames.CSharp, Name = nameof(ClassDeclarationCodeFixProvider))]
    [Shared]
    public class ClassDeclarationCodeFixProvider : BaseCodeFixProvider
    {
        public sealed override ImmutableArray<string> FixableDiagnosticIds
        {
            get
            {
                return ImmutableArray.Create(
                    DiagnosticIdentifiers.MakeClassStatic,
                    DiagnosticIdentifiers.AddStaticModifierToAllPartialClassDeclarations,
                    DiagnosticIdentifiers.ImplementExceptionConstructors,
                    DiagnosticIdentifiers.UseAttributeUsageAttribute);
            }
        }

        public sealed override async Task RegisterCodeFixesAsync(CodeFixContext context)
        {
            SyntaxNode root = await context.GetSyntaxRootAsync().ConfigureAwait(false);

            if (!TryFindFirstAncestorOrSelf(root, context.Span, out ClassDeclarationSyntax classDeclaration))
                return;

            foreach (Diagnostic diagnostic in context.Diagnostics)
            {
                switch (diagnostic.Id)
                {
                    case DiagnosticIdentifiers.MakeClassStatic:
                        {
<<<<<<< HEAD
                            CodeAction codeAction = null;

=======
>>>>>>> 4acebedd
                            SemanticModel semanticModel = await context.GetSemanticModelAsync().ConfigureAwait(false);

                            ISymbol symbol = semanticModel.GetDeclaredSymbol(classDeclaration, context.CancellationToken);

                            ImmutableArray<SyntaxReference> syntaxReferences = symbol.DeclaringSyntaxReferences;

<<<<<<< HEAD
                            if (syntaxReferences.Length == 1)
                            {
                                codeAction = CodeAction.Create(
                                    $"Make '{classDeclaration.Identifier.ValueText}' static",
                                    cancellationToken =>
                                    {
                                        return MakeClassStaticRefactoring.RefactorAsync(
                                            context.Document,
                                            classDeclaration,
                                            cancellationToken);
                                    },
                                    GetEquivalenceKey(diagnostic));
                            }
                            else
                            {
                                ImmutableArray<ClassDeclarationSyntax> classDeclarations = syntaxReferences
                                    .Select(f => (ClassDeclarationSyntax)f.GetSyntax(context.CancellationToken))
                                    .ToImmutableArray();

                                codeAction = CodeAction.Create(
                                    $"Make '{classDeclaration.Identifier.ValueText}' static",
                                    cancellationToken =>
                                    {
                                        return MakeClassStaticRefactoring.RefactorAsync(
                                            context.Solution(),
                                            classDeclarations,
                                            cancellationToken);
                                    },
                                    GetEquivalenceKey(diagnostic));
                            }

                            context.RegisterCodeFix(codeAction, diagnostic);
=======
                            if (!syntaxReferences.Any())
                                break;

                            ModifiersCodeFixRegistrator.AddModifier(
                                context,
                                diagnostic,
                                ImmutableArray.CreateRange(syntaxReferences, f => f.GetSyntax()),
                                SyntaxKind.StaticKeyword,
                                title: "Make class static");

>>>>>>> 4acebedd
                            break;
                        }
                    case DiagnosticIdentifiers.AddStaticModifierToAllPartialClassDeclarations:
                        {
<<<<<<< HEAD
                            CodeAction codeAction = CodeAction.Create(
                                "Add 'static' modifier",
                                cancellationToken =>
                                {
                                    return AddStaticModifierToAllPartialClassDeclarationsRefactoring.RefactorAsync(
                                        context.Document,
                                        classDeclaration,
                                        cancellationToken);
                                },
                                GetEquivalenceKey(diagnostic));

                            context.RegisterCodeFix(codeAction, diagnostic);
=======
                            ModifiersCodeFixRegistrator.AddModifier(context, diagnostic, classDeclaration, SyntaxKind.StaticKeyword);
>>>>>>> 4acebedd
                            break;
                        }
                    case DiagnosticIdentifiers.ImplementExceptionConstructors:
                        {
                            CodeAction codeAction = CodeAction.Create(
                                "Generate exception constructors",
                                cancellationToken =>
                                {
                                    return ImplementExceptionConstructorsRefactoring.RefactorAsync(
                                        context.Document,
                                        classDeclaration,
                                        cancellationToken);
                                },
                                GetEquivalenceKey(diagnostic));

                            context.RegisterCodeFix(codeAction, diagnostic);
                            break;
                        }
                    case DiagnosticIdentifiers.UseAttributeUsageAttribute:
                        {
                            CodeAction codeAction = CodeAction.Create(
                                "Use AttributeUsageAttribute",
                                cancellationToken =>
                                {
                                    return UseAttributeUsageAttributeRefactoring.RefactorAsync(
                                        context.Document,
                                        classDeclaration,
                                        cancellationToken);
                                },
                                GetEquivalenceKey(diagnostic));

                            context.RegisterCodeFix(codeAction, diagnostic);
                            break;
                        }
                }
            }
        }
    }
}<|MERGE_RESOLUTION|>--- conflicted
+++ resolved
@@ -42,51 +42,12 @@
                 {
                     case DiagnosticIdentifiers.MakeClassStatic:
                         {
-<<<<<<< HEAD
-                            CodeAction codeAction = null;
-
-=======
->>>>>>> 4acebedd
                             SemanticModel semanticModel = await context.GetSemanticModelAsync().ConfigureAwait(false);
 
                             ISymbol symbol = semanticModel.GetDeclaredSymbol(classDeclaration, context.CancellationToken);
 
                             ImmutableArray<SyntaxReference> syntaxReferences = symbol.DeclaringSyntaxReferences;
 
-<<<<<<< HEAD
-                            if (syntaxReferences.Length == 1)
-                            {
-                                codeAction = CodeAction.Create(
-                                    $"Make '{classDeclaration.Identifier.ValueText}' static",
-                                    cancellationToken =>
-                                    {
-                                        return MakeClassStaticRefactoring.RefactorAsync(
-                                            context.Document,
-                                            classDeclaration,
-                                            cancellationToken);
-                                    },
-                                    GetEquivalenceKey(diagnostic));
-                            }
-                            else
-                            {
-                                ImmutableArray<ClassDeclarationSyntax> classDeclarations = syntaxReferences
-                                    .Select(f => (ClassDeclarationSyntax)f.GetSyntax(context.CancellationToken))
-                                    .ToImmutableArray();
-
-                                codeAction = CodeAction.Create(
-                                    $"Make '{classDeclaration.Identifier.ValueText}' static",
-                                    cancellationToken =>
-                                    {
-                                        return MakeClassStaticRefactoring.RefactorAsync(
-                                            context.Solution(),
-                                            classDeclarations,
-                                            cancellationToken);
-                                    },
-                                    GetEquivalenceKey(diagnostic));
-                            }
-
-                            context.RegisterCodeFix(codeAction, diagnostic);
-=======
                             if (!syntaxReferences.Any())
                                 break;
 
@@ -97,27 +58,11 @@
                                 SyntaxKind.StaticKeyword,
                                 title: "Make class static");
 
->>>>>>> 4acebedd
                             break;
                         }
                     case DiagnosticIdentifiers.AddStaticModifierToAllPartialClassDeclarations:
                         {
-<<<<<<< HEAD
-                            CodeAction codeAction = CodeAction.Create(
-                                "Add 'static' modifier",
-                                cancellationToken =>
-                                {
-                                    return AddStaticModifierToAllPartialClassDeclarationsRefactoring.RefactorAsync(
-                                        context.Document,
-                                        classDeclaration,
-                                        cancellationToken);
-                                },
-                                GetEquivalenceKey(diagnostic));
-
-                            context.RegisterCodeFix(codeAction, diagnostic);
-=======
                             ModifiersCodeFixRegistrator.AddModifier(context, diagnostic, classDeclaration, SyntaxKind.StaticKeyword);
->>>>>>> 4acebedd
                             break;
                         }
                     case DiagnosticIdentifiers.ImplementExceptionConstructors:
