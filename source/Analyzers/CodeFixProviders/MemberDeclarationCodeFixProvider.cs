﻿// Copyright (c) Josef Pihrt. All rights reserved. Licensed under the Apache License, Version 2.0. See License.txt in the project root for license information.

using System;
using System.Collections.Immutable;
using System.Composition;
using System.Threading.Tasks;
using Microsoft.CodeAnalysis;
using Microsoft.CodeAnalysis.CodeActions;
using Microsoft.CodeAnalysis.CodeFixes;
using Microsoft.CodeAnalysis.CSharp;
using Microsoft.CodeAnalysis.CSharp.Syntax;
using Roslynator.CSharp.Refactorings;
using Roslynator.CSharp.Refactorings.MakeMemberReadOnly;

namespace Roslynator.CSharp.CodeFixes
{
    [ExportCodeFixProvider(LanguageNames.CSharp, Name = nameof(MemberDeclarationCodeFixProvider))]
    [Shared]
    public class MemberDeclarationCodeFixProvider : BaseCodeFixProvider
    {
        public sealed override ImmutableArray<string> FixableDiagnosticIds
        {
            get
            {
                return ImmutableArray.Create(
                    DiagnosticIdentifiers.FormatDeclarationBraces,
                    DiagnosticIdentifiers.RemoveRedundantOverridingMember,
                    DiagnosticIdentifiers.AddDefaultAccessModifier,
                    DiagnosticIdentifiers.AddEmptyLineBetweenDeclarations,
                    DiagnosticIdentifiers.RemoveRedundantSealedModifier,
                    DiagnosticIdentifiers.AvoidSemicolonAtEndOfDeclaration,
                    DiagnosticIdentifiers.ReorderModifiers,
                    DiagnosticIdentifiers.MarkFieldAsReadOnly,
                    DiagnosticIdentifiers.UseConstantInsteadOfField,
                    DiagnosticIdentifiers.UseReadOnlyAutoProperty,
                    DiagnosticIdentifiers.ReplaceCommentWithDocumentationComment);
            }
        }

        public sealed override async Task RegisterCodeFixesAsync(CodeFixContext context)
        {
            SyntaxNode root = await context.GetSyntaxRootAsync().ConfigureAwait(false);

            if (!TryFindFirstAncestorOrSelf(root, context.Span, out MemberDeclarationSyntax memberDeclaration))
                return;

            foreach (Diagnostic diagnostic in context.Diagnostics)
            {
                switch (diagnostic.Id)
                {
                    case DiagnosticIdentifiers.FormatDeclarationBraces:
                        {
                            CodeAction codeAction = CodeAction.Create(
                                "Format braces",
                                cancellationToken => FormatDeclarationBracesRefactoring.RefactorAsync(context.Document, memberDeclaration, cancellationToken),
                                GetEquivalenceKey(diagnostic));

                            context.RegisterCodeFix(codeAction, diagnostic);
                            break;
                        }
                    case DiagnosticIdentifiers.RemoveRedundantOverridingMember:
                        {
                            CodeAction codeAction = CodeAction.Create(
<<<<<<< HEAD
                                $"Remove redundant overridding {memberDeclaration.GetTitle()}",
=======
                                $"Remove {memberDeclaration.GetTitle()}",
>>>>>>> 4acebedd
                                cancellationToken => context.Document.RemoveMemberAsync(memberDeclaration, cancellationToken),
                                GetEquivalenceKey(diagnostic));

                            context.RegisterCodeFix(codeAction, diagnostic);
                            break;
                        }
                    case DiagnosticIdentifiers.AddDefaultAccessModifier:
                        {
                            var accessibility = (Accessibility)Enum.Parse(
                                typeof(Accessibility),
                                context.Diagnostics[0].Properties[nameof(Accessibility)]);

                            CodeAction codeAction = CodeAction.Create(
                                "Add default access modifier",
                                cancellationToken => AddDefaultAccessModifierRefactoring.RefactorAsync(context.Document, memberDeclaration, accessibility, cancellationToken),
                                GetEquivalenceKey(diagnostic));

                            context.RegisterCodeFix(codeAction, diagnostic);
                            break;
                        }
                    case DiagnosticIdentifiers.AddEmptyLineBetweenDeclarations:
                        {
                            CodeAction codeAction = CodeAction.Create(
                                "Add empty line",
                                cancellationToken => AddEmptyLineBetweenDeclarationsRefactoring.RefactorAsync(context.Document, memberDeclaration, cancellationToken),
                                GetEquivalenceKey(diagnostic));

                            context.RegisterCodeFix(codeAction, diagnostic);
                            break;
                        }
                    case DiagnosticIdentifiers.RemoveRedundantSealedModifier:
                        {
<<<<<<< HEAD
                            CodeAction codeAction = CodeAction.Create(
                                "Remove 'sealed' modifier",
                                cancellationToken => RemoveRedundantSealedModifierRefactoring.RefactorAsync(context.Document, memberDeclaration, cancellationToken),
                                GetEquivalenceKey(diagnostic));

                            context.RegisterCodeFix(codeAction, diagnostic);
=======
                            ModifiersCodeFixRegistrator.RemoveModifier(context, diagnostic, memberDeclaration, SyntaxKind.SealedKeyword);
>>>>>>> 4acebedd
                            break;
                        }
                    case DiagnosticIdentifiers.AvoidSemicolonAtEndOfDeclaration:
                        {
                            CodeAction codeAction = CodeAction.Create(
                                "Remove unnecessary semicolon",
                                cancellationToken => AvoidSemicolonAtEndOfDeclarationRefactoring.RefactorAsync(context.Document, memberDeclaration, cancellationToken),
                                GetEquivalenceKey(diagnostic));

                            context.RegisterCodeFix(codeAction, diagnostic);
                            break;
                        }
                    case DiagnosticIdentifiers.ReorderModifiers:
                        {
                            CodeAction codeAction = CodeAction.Create(
                                "Reorder modifiers",
                                cancellationToken => ReorderModifiersRefactoring.RefactorAsync(context.Document, memberDeclaration, cancellationToken),
                                GetEquivalenceKey(diagnostic));

                            context.RegisterCodeFix(codeAction, diagnostic);
                            break;
                        }
                    case DiagnosticIdentifiers.MarkFieldAsReadOnly:
                        {
                            var fieldDeclaration = (FieldDeclarationSyntax)memberDeclaration;

                            SeparatedSyntaxList<VariableDeclaratorSyntax> declarators = fieldDeclaration.Declaration.Variables;

                            string title = (declarators.Count == 1)
                                ? $"Mark '{declarators[0].Identifier.ValueText}' as read-only"
                                : "Mark fields as read-only";

<<<<<<< HEAD
                            CodeAction codeAction = CodeAction.Create(
                                title,
                                cancellationToken => MarkFieldAsReadOnlyRefactoring.RefactorAsync(context.Document, fieldDeclaration, cancellationToken),
                                GetEquivalenceKey(diagnostic));

                            context.RegisterCodeFix(codeAction, diagnostic);
=======
                            ModifiersCodeFixRegistrator.AddModifier(context, diagnostic, fieldDeclaration, SyntaxKind.ReadOnlyKeyword, title: title);
>>>>>>> 4acebedd
                            break;
                        }
                    case DiagnosticIdentifiers.UseConstantInsteadOfField:
                        {
                            CodeAction codeAction = CodeAction.Create(
                                "Use constant instead of field",
                                cancellationToken => UseConstantInsteadOfFieldRefactoring.RefactorAsync(context.Document, (FieldDeclarationSyntax)memberDeclaration, cancellationToken),
                                GetEquivalenceKey(diagnostic));

                            context.RegisterCodeFix(codeAction, diagnostic);
                            break;
                        }
                    case DiagnosticIdentifiers.UseReadOnlyAutoProperty:
                        {
                            CodeAction codeAction = CodeAction.Create(
                                "Use read-only auto-property",
                                cancellationToken => UseReadOnlyAutoPropertyRefactoring.RefactorAsync(context.Document, (PropertyDeclarationSyntax)memberDeclaration, cancellationToken),
                                GetEquivalenceKey(diagnostic));

                            context.RegisterCodeFix(codeAction, diagnostic);
                            break;
                        }
                    case DiagnosticIdentifiers.ReplaceCommentWithDocumentationComment:
                        {
                            CodeAction codeAction = CodeAction.Create(
<<<<<<< HEAD
                                "Replace comment with documentation comment",
=======
                                ReplaceCommentWithDocumentationCommentRefactoring.Title,
>>>>>>> 4acebedd
                                cancellationToken => ReplaceCommentWithDocumentationCommentRefactoring.RefactorAsync(context.Document, memberDeclaration, cancellationToken),
                                GetEquivalenceKey(diagnostic));

                            context.RegisterCodeFix(codeAction, diagnostic);
                            break;
                        }
                }
            }
        }
    }
}<|MERGE_RESOLUTION|>--- conflicted
+++ resolved
@@ -61,11 +61,7 @@
                     case DiagnosticIdentifiers.RemoveRedundantOverridingMember:
                         {
                             CodeAction codeAction = CodeAction.Create(
-<<<<<<< HEAD
-                                $"Remove redundant overridding {memberDeclaration.GetTitle()}",
-=======
                                 $"Remove {memberDeclaration.GetTitle()}",
->>>>>>> 4acebedd
                                 cancellationToken => context.Document.RemoveMemberAsync(memberDeclaration, cancellationToken),
                                 GetEquivalenceKey(diagnostic));
 
@@ -98,16 +94,7 @@
                         }
                     case DiagnosticIdentifiers.RemoveRedundantSealedModifier:
                         {
-<<<<<<< HEAD
-                            CodeAction codeAction = CodeAction.Create(
-                                "Remove 'sealed' modifier",
-                                cancellationToken => RemoveRedundantSealedModifierRefactoring.RefactorAsync(context.Document, memberDeclaration, cancellationToken),
-                                GetEquivalenceKey(diagnostic));
-
-                            context.RegisterCodeFix(codeAction, diagnostic);
-=======
                             ModifiersCodeFixRegistrator.RemoveModifier(context, diagnostic, memberDeclaration, SyntaxKind.SealedKeyword);
->>>>>>> 4acebedd
                             break;
                         }
                     case DiagnosticIdentifiers.AvoidSemicolonAtEndOfDeclaration:
@@ -140,16 +127,7 @@
                                 ? $"Mark '{declarators[0].Identifier.ValueText}' as read-only"
                                 : "Mark fields as read-only";
 
-<<<<<<< HEAD
-                            CodeAction codeAction = CodeAction.Create(
-                                title,
-                                cancellationToken => MarkFieldAsReadOnlyRefactoring.RefactorAsync(context.Document, fieldDeclaration, cancellationToken),
-                                GetEquivalenceKey(diagnostic));
-
-                            context.RegisterCodeFix(codeAction, diagnostic);
-=======
                             ModifiersCodeFixRegistrator.AddModifier(context, diagnostic, fieldDeclaration, SyntaxKind.ReadOnlyKeyword, title: title);
->>>>>>> 4acebedd
                             break;
                         }
                     case DiagnosticIdentifiers.UseConstantInsteadOfField:
@@ -175,11 +153,7 @@
                     case DiagnosticIdentifiers.ReplaceCommentWithDocumentationComment:
                         {
                             CodeAction codeAction = CodeAction.Create(
-<<<<<<< HEAD
-                                "Replace comment with documentation comment",
-=======
                                 ReplaceCommentWithDocumentationCommentRefactoring.Title,
->>>>>>> 4acebedd
                                 cancellationToken => ReplaceCommentWithDocumentationCommentRefactoring.RefactorAsync(context.Document, memberDeclaration, cancellationToken),
                                 GetEquivalenceKey(diagnostic));
 
