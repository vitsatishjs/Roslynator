--- conflicted
+++ resolved
@@ -881,7 +881,6 @@
              isEnabledByDefault: false
          );
 
-<<<<<<< HEAD
         public static readonly DiagnosticDescriptor RemoveFileWithNoCode = new DiagnosticDescriptor(
              id: DiagnosticIdentifiers.RemoveFileWithNoCode,
              title: "Remove file with no code.",
@@ -889,15 +888,15 @@
              category: DiagnosticCategories.General,
              defaultSeverity: DiagnosticSeverity.Info,
              isEnabledByDefault: true
-=======
-        public static readonly DiagnosticDescriptor AvoidUsageOfUsingDirectiveInsideNamespaceDeclaration = new DiagnosticDescriptor(
-             id: DiagnosticIdentifiers.AvoidUsageOfUsingDirectiveInsideNamespaceDeclaration,
-             title: "Avoid usage of using directive inside namespace declaration.",
-             messageFormat: "Consider declaring using directive on document level.",
+         );
+
+        public static readonly DiagnosticDescriptor DeclareUsingDirectiveOnTopLevel = new DiagnosticDescriptor(
+             id: DiagnosticIdentifiers.DeclareUsingDirectiveOnTopLevel,
+             title: "Declare using directive on top level.",
+             messageFormat: "Consider declaring using directive on top level.",
              category: DiagnosticCategories.General,
              defaultSeverity: DiagnosticSeverity.Warning,
              isEnabledByDefault: false
->>>>>>> 293ffd87
          );
-    }
+     }
 }