--- conflicted
+++ resolved
@@ -23,100 +23,6 @@
         {
             InvocationExpressionSyntax invocationExpression = invocationInfo.InvocationExpression;
 
-<<<<<<< HEAD
-            TextSpan span = TextSpan.FromBounds(memberInvocation.Name.Span.Start, invocationExpression.Span.End);
-
-            if (invocationExpression.ContainsDirectives(span))
-                return;
-
-            SemanticModel semanticModel = context.SemanticModel;
-            CancellationToken cancellationToken = context.CancellationToken;
-
-            var methodSymbol = semanticModel.GetSymbol(invocationExpression, cancellationToken) as IMethodSymbol;
-
-            if (methodSymbol == null)
-                return;
-
-            if (!ExtensionMethodInfo.TryCreate(methodSymbol, semanticModel, out ExtensionMethodInfo extensionMethodInfo))
-                return;
-
-            if (!extensionMethodInfo.MethodInfo.IsLinqSelect(allowImmutableArrayExtension: true))
-                return;
-
-            ITypeSymbol typeArgument = extensionMethodInfo.ReducedSymbolOrSymbol.TypeArguments[0];
-
-            if (!typeArgument.IsReferenceType)
-                return;
-
-            if (typeArgument.SpecialType == SpecialType.System_Object)
-                return;
-
-            ExpressionSyntax expression = invocationExpression.ArgumentList?.Arguments.Last().Expression;
-
-            if (expression == null)
-                return;
-
-            SyntaxKind kind = expression.Kind();
-
-            //TODO: SingleParameterLambdaExpressionInfo
-            if (kind == SyntaxKind.SimpleLambdaExpression)
-            {
-                var lambda = (SimpleLambdaExpressionSyntax)expression;
-
-                if (!IsFixableLambda(lambda.Parameter, lambda.Body, semanticModel, cancellationToken))
-                    return;
-            }
-            else if (kind == SyntaxKind.ParenthesizedLambdaExpression)
-            {
-                var lambda = (ParenthesizedLambdaExpressionSyntax)expression;
-
-                ParameterSyntax parameter = lambda.ParameterList?.Parameters.SingleOrDefault(throwException: false);
-
-                if (!IsFixableLambda(parameter, lambda.Body, semanticModel, cancellationToken))
-                    return;
-            }
-            else
-            {
-                return;
-            }
-
-            context.ReportDiagnostic(
-                DiagnosticDescriptors.CallCastInsteadOfSelect,
-                Location.Create(invocationExpression.SyntaxTree, span));
-        }
-
-        private static bool IsFixableLambda(
-            ParameterSyntax parameter,
-            CSharpSyntaxNode body,
-            SemanticModel semanticModel,
-            CancellationToken cancellationToken)
-        {
-            if (parameter == null)
-                return false;
-
-            if (body == null)
-                return false;
-
-            CastExpressionSyntax castExpression = GetCastExpression(body);
-
-            if (castExpression == null)
-                return false;
-
-            if (!(castExpression.Expression is IdentifierNameSyntax identifierName))
-                return false;
-
-            if (!string.Equals(
-                parameter.Identifier.ValueText,
-                identifierName.Identifier.ValueText,
-                StringComparison.Ordinal))
-            {
-                return false;
-            }
-
-            var methodSymbol = semanticModel.GetSymbol(castExpression, cancellationToken) as IMethodSymbol;
-
-            return methodSymbol?.MethodKind != MethodKind.Conversion;
-=======
             TextSpan span = TextSpan.FromBounds(invocationInfo.Name.Span.Start, invocationExpression.Span.End);
 
             if (invocationExpression.ContainsDirectives(span))
@@ -170,7 +76,6 @@
             context.ReportDiagnostic(
                 DiagnosticDescriptors.CallCastInsteadOfSelect,
                 Location.Create(invocationExpression.SyntaxTree, span));
->>>>>>> fa2249d6
         }
 
         private static CastExpressionSyntax GetCastExpression(CSharpSyntaxNode node)
@@ -184,15 +89,9 @@
                 case SyntaxKind.Block:
                     {
                         var block = (BlockSyntax)node;
-<<<<<<< HEAD
 
                         var returnStatement = block.Statements.SingleOrDefault(throwException: false) as ReturnStatementSyntax;
 
-=======
-
-                        var returnStatement = block.Statements.SingleOrDefault(throwException: false) as ReturnStatementSyntax;
-
->>>>>>> fa2249d6
                         return returnStatement?.Expression as CastExpressionSyntax;
                     }
             }
