--- conflicted
+++ resolved
@@ -183,15 +183,9 @@
             }
         }
 
-<<<<<<< HEAD
-        public static void Analyze(SyntaxNodeAnalysisContext context, MemberInvocationExpression memberInvocation)
-        {
-            InvocationExpressionSyntax invocationExpression = memberInvocation.InvocationExpression;
-=======
         public static void Analyze(SyntaxNodeAnalysisContext context, MemberInvocationExpressionInfo invocationInfo)
         {
             InvocationExpressionSyntax invocationExpression = invocationInfo.InvocationExpression;
->>>>>>> fa2249d6
 
             SemanticModel semanticModel = context.SemanticModel;
             CancellationToken cancellationToken = context.CancellationToken;
@@ -212,11 +206,7 @@
             if (typeArgument == null)
                 return;
 
-<<<<<<< HEAD
-            var memberAccessExpressionType = semanticModel.GetTypeSymbol(memberInvocation.Expression, cancellationToken) as INamedTypeSymbol;
-=======
             var memberAccessExpressionType = semanticModel.GetTypeSymbol(invocationInfo.Expression, cancellationToken) as INamedTypeSymbol;
->>>>>>> fa2249d6
 
             if (memberAccessExpressionType?.IsConstructedFromIEnumerableOfT() != true)
                 return;
@@ -224,20 +214,12 @@
             if (!typeArgument.Equals(memberAccessExpressionType.TypeArguments[0]))
                 return;
 
-<<<<<<< HEAD
-            if (invocationExpression.ContainsDirectives(TextSpan.FromBounds(memberInvocation.Expression.Span.End, invocationExpression.Span.End)))
-=======
             if (invocationExpression.ContainsDirectives(TextSpan.FromBounds(invocationInfo.Expression.Span.End, invocationExpression.Span.End)))
->>>>>>> fa2249d6
                 return;
 
             context.ReportDiagnostic(
                 DiagnosticDescriptors.RemoveRedundantCast,
-<<<<<<< HEAD
-                Location.Create(invocationExpression.SyntaxTree, TextSpan.FromBounds(memberInvocation.Name.SpanStart, memberInvocation.ArgumentList.Span.End)));
-=======
                 Location.Create(invocationExpression.SyntaxTree, TextSpan.FromBounds(invocationInfo.Name.SpanStart, invocationInfo.ArgumentList.Span.End)));
->>>>>>> fa2249d6
         }
 
         public static Task<Document> RefactorAsync(
