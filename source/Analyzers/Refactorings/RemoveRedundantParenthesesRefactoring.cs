--- conflicted
+++ resolved
@@ -18,9 +18,6 @@
         {
             var parenthesizedExpression = (ParenthesizedExpressionSyntax)context.Node;
 
-<<<<<<< HEAD
-            AnalyzeExpression(context, parenthesizedExpression.Expression);
-=======
             ExpressionSyntax expression = parenthesizedExpression.Expression;
 
             if (expression?.IsMissing != false)
@@ -43,7 +40,6 @@
             {
                 AnalyzeParenthesizedExpression(context, parenthesizedExpression);
             }
->>>>>>> 4acebedd
         }
 
         public static void AnalyzeWhileStatement(SyntaxNodeAnalysisContext context)
@@ -127,22 +123,6 @@
         {
             var awaitExpression = (AwaitExpressionSyntax)context.Node;
 
-<<<<<<< HEAD
-            ExpressionSyntax expression = awaitExpression.Expression;
-
-            if (expression?.IsKind(SyntaxKind.ParenthesizedExpression) == true)
-            {
-                var parenthesizedExpression = (ParenthesizedExpressionSyntax)expression;
-
-                ExpressionSyntax innerExpression = parenthesizedExpression.Expression;
-
-                if (innerExpression != null
-                    && OperatorPrecedence.GetPrecedence(innerExpression.Kind()) <= OperatorPrecedence.GetPrecedence(SyntaxKind.AwaitExpression))
-                {
-                    AnalyzeParenthesizedExpression(context, parenthesizedExpression);
-                }
-            }
-=======
             if (!(awaitExpression.Expression is ParenthesizedExpressionSyntax parenthesizedExpression))
                 return;
 
@@ -155,7 +135,6 @@
                 return;
 
             AnalyzeParenthesizedExpression(context, parenthesizedExpression);
->>>>>>> 4acebedd
         }
 
         internal static void AnalyzeInitializerExpression(SyntaxNodeAnalysisContext context)
@@ -170,17 +149,6 @@
         {
             var interpolation = (InterpolationSyntax)context.Node;
 
-<<<<<<< HEAD
-            ExpressionSyntax expression = interpolation.Expression;
-
-            if (expression?.IsKind(SyntaxKind.ParenthesizedExpression) == true)
-            {
-                var parenthesizedExpression = (ParenthesizedExpressionSyntax)expression;
-
-                if (parenthesizedExpression.Expression?.IsKind(SyntaxKind.ConditionalExpression) == false)
-                    AnalyzeParenthesizedExpression(context, parenthesizedExpression);
-            }
-=======
             if (!(interpolation.Expression is ParenthesizedExpressionSyntax parenthesizedExpression))
                 return;
 
@@ -188,7 +156,6 @@
                 return;
 
             AnalyzeParenthesizedExpression(context, parenthesizedExpression);
->>>>>>> 4acebedd
         }
 
         internal static void AnalyzeArrowExpressionClause(SyntaxNodeAnalysisContext context)
@@ -207,36 +174,13 @@
 
         private static void AnalyzeExpression(SyntaxNodeAnalysisContext context, ExpressionSyntax expression)
         {
-<<<<<<< HEAD
-            if (expression?.IsKind(SyntaxKind.ParenthesizedExpression) == true)
-                AnalyzeParenthesizedExpression(context, (ParenthesizedExpressionSyntax)expression);
-=======
             if (expression is ParenthesizedExpressionSyntax parenthesizedExpression)
                 AnalyzeParenthesizedExpression(context, parenthesizedExpression);
->>>>>>> 4acebedd
         }
 
         private static void AnalyzeParenthesizedExpression(SyntaxNodeAnalysisContext context, ParenthesizedExpressionSyntax parenthesizedExpression)
         {
             SyntaxToken openParen = parenthesizedExpression.OpenParenToken;
-<<<<<<< HEAD
-
-            if (!openParen.IsMissing)
-            {
-                SyntaxToken closeParen = parenthesizedExpression.CloseParenToken;
-
-                if (!closeParen.IsMissing)
-                {
-                    context.ReportDiagnostic(
-                       DiagnosticDescriptors.RemoveRedundantParentheses,
-                       openParen.GetLocation(),
-                       additionalLocations: ImmutableArray.Create(closeParen.GetLocation()));
-
-                    context.ReportToken(DiagnosticDescriptors.RemoveRedundantParenthesesFadeOut, openParen);
-                    context.ReportToken(DiagnosticDescriptors.RemoveRedundantParenthesesFadeOut, closeParen);
-                }
-            }
-=======
 
             if (openParen.IsMissing)
                 return;
@@ -253,7 +197,6 @@
 
             context.ReportToken(DiagnosticDescriptors.RemoveRedundantParenthesesFadeOut, openParen);
             context.ReportToken(DiagnosticDescriptors.RemoveRedundantParenthesesFadeOut, closeParen);
->>>>>>> 4acebedd
         }
 
         public static Task<Document> RefactorAsync(
@@ -271,16 +214,9 @@
                 .Concat(parenthesizedExpression.CloseParenToken.LeadingTrivia)
                 .Concat(parenthesizedExpression.GetTrailingTrivia());
 
-<<<<<<< HEAD
-            return document.ReplaceNodeAsync(
-                parenthesizedExpression,
-                expression.WithLeadingTrivia(leading).WithTrailingTrivia(trailing),
-                cancellationToken);
-=======
             ExpressionSyntax newNode = expression.WithLeadingTrivia(leading).WithTrailingTrivia(trailing);
 
             return document.ReplaceNodeAsync(parenthesizedExpression, newNode, cancellationToken);
->>>>>>> 4acebedd
         }
     }
 }