--- conflicted
+++ resolved
@@ -226,29 +226,7 @@
             return document.ToString();
         }
 
-<<<<<<< HEAD
         public static string CreateCodeFixesReadMe(IEnumerable<CompilerDiagnosticDescriptor> diagnostics, IComparer<string> comparer)
-=======
-        public static string CreateCodeFixesReadMe(IEnumerable<CodeFixDescriptor> codeFixes, IEnumerable<CompilerDiagnosticDescriptor> diagnostics, IComparer<string> comparer)
-        {
-            MDocument document = Document(
-                Heading2("Roslynator Code Fixes"),
-                Table(
-                    TableRow("Id", "Title", "Fixable Diagnostics", TableColumn(Alignment.Center, "Enabled by Default")),
-                    codeFixes.OrderBy(f => f.Title, comparer).Select(f =>
-                    {
-                        return TableRow(
-                            f.Id,
-                            f.Title.TrimEnd('.'),
-                            Join(new MText(", "), f.FixableDiagnosticIds.Join(diagnostics, x => x, y => y.Id, (x, y) => LinkOrText(x, y.HelpUrl))),
-                            CheckboxOrHyphen(f.IsEnabledByDefault));
-                    })));
-
-            return document.ToString();
-        }
-
-        public static string CreateCodeFixesByDiagnosticId(IEnumerable<CodeFixDescriptor> codeFixes, IEnumerable<CompilerDiagnosticDescriptor> diagnostics)
->>>>>>> 36069e03
         {
             MDocument document = Document(
                 Heading2("Compiler Diagnostics Fixable with Roslynator"),
