﻿<?xml version="1.0" encoding="utf-8"?>
<Project ToolsVersion="14.0" DefaultTargets="Build" xmlns="http://schemas.microsoft.com/developer/msbuild/2003">
  <Import Project="$(MSBuildExtensionsPath)\$(MSBuildToolsVersion)\Microsoft.Common.props" Condition="Exists('$(MSBuildExtensionsPath)\$(MSBuildToolsVersion)\Microsoft.Common.props')" />
  <PropertyGroup>
    <Configuration Condition=" '$(Configuration)' == '' ">Debug</Configuration>
    <Platform Condition=" '$(Platform)' == '' ">AnyCPU</Platform>
    <ProjectGuid>{BCCA00EB-08E2-4B22-BECF-10864A6BB456}</ProjectGuid>
    <OutputType>Exe</OutputType>
    <AppDesignerFolder>Properties</AppDesignerFolder>
    <RootNamespace>CodeGenerator</RootNamespace>
    <AssemblyName>CodeGenerator</AssemblyName>
    <TargetFrameworkVersion>v4.6</TargetFrameworkVersion>
    <FileAlignment>512</FileAlignment>
    <TargetFrameworkProfile />
  </PropertyGroup>
  <PropertyGroup Condition=" '$(Configuration)|$(Platform)' == 'Debug|AnyCPU' ">
    <PlatformTarget>AnyCPU</PlatformTarget>
    <DebugSymbols>true</DebugSymbols>
    <DebugType>full</DebugType>
    <Optimize>false</Optimize>
    <OutputPath>bin\Debug\</OutputPath>
    <DefineConstants>DEBUG;TRACE</DefineConstants>
    <ErrorReport>prompt</ErrorReport>
    <WarningLevel>4</WarningLevel>
    <CodeAnalysisRuleSet>..\..\global.ruleset</CodeAnalysisRuleSet>
  </PropertyGroup>
  <PropertyGroup Condition=" '$(Configuration)|$(Platform)' == 'Release|AnyCPU' ">
    <PlatformTarget>AnyCPU</PlatformTarget>
    <DebugType>pdbonly</DebugType>
    <Optimize>true</Optimize>
    <OutputPath>bin\Release\</OutputPath>
    <DefineConstants>TRACE</DefineConstants>
    <ErrorReport>prompt</ErrorReport>
    <WarningLevel>4</WarningLevel>
    <CodeAnalysisRuleSet>..\..\global.ruleset</CodeAnalysisRuleSet>
  </PropertyGroup>
  <PropertyGroup>
    <SignAssembly>true</SignAssembly>
  </PropertyGroup>
  <PropertyGroup>
    <DelaySign>false</DelaySign>
  </PropertyGroup>
  <PropertyGroup>
    <AssemblyOriginatorKeyFile>CodeGenerator.snk</AssemblyOriginatorKeyFile>
  </PropertyGroup>
  <ItemGroup>
    <Reference Include="Microsoft.CodeAnalysis, Version=2.0.0.0, Culture=neutral, PublicKeyToken=31bf3856ad364e35, processorArchitecture=MSIL">
      <HintPath>..\..\packages\Microsoft.CodeAnalysis.Common.2.0.0\lib\netstandard1.3\Microsoft.CodeAnalysis.dll</HintPath>
    </Reference>
    <Reference Include="Microsoft.CodeAnalysis.CSharp, Version=2.0.0.0, Culture=neutral, PublicKeyToken=31bf3856ad364e35, processorArchitecture=MSIL">
      <HintPath>..\..\packages\Microsoft.CodeAnalysis.CSharp.2.0.0\lib\netstandard1.3\Microsoft.CodeAnalysis.CSharp.dll</HintPath>
    </Reference>
    <Reference Include="System" />
    <Reference Include="System.AppContext, Version=4.0.0.0, Culture=neutral, PublicKeyToken=b03f5f7f11d50a3a, processorArchitecture=MSIL">
      <HintPath>..\..\packages\System.AppContext.4.3.0\lib\net46\System.AppContext.dll</HintPath>
      <Private>True</Private>
    </Reference>
    <Reference Include="System.Collections.Immutable, Version=1.2.1.0, Culture=neutral, PublicKeyToken=b03f5f7f11d50a3a, processorArchitecture=MSIL">
      <HintPath>..\..\packages\System.Collections.Immutable.1.3.1\lib\portable-net45+win8+wp8+wpa81\System.Collections.Immutable.dll</HintPath>
    </Reference>
    <Reference Include="System.ComponentModel.Composition" />
    <Reference Include="System.Console, Version=4.0.1.0, Culture=neutral, PublicKeyToken=b03f5f7f11d50a3a, processorArchitecture=MSIL">
      <HintPath>..\..\packages\System.Console.4.3.0\lib\net46\System.Console.dll</HintPath>
    </Reference>
    <Reference Include="System.Core" />
    <Reference Include="System.Diagnostics.FileVersionInfo, Version=4.0.1.0, Culture=neutral, PublicKeyToken=b03f5f7f11d50a3a, processorArchitecture=MSIL">
      <HintPath>..\..\packages\System.Diagnostics.FileVersionInfo.4.3.0\lib\net46\System.Diagnostics.FileVersionInfo.dll</HintPath>
    </Reference>
    <Reference Include="System.Diagnostics.StackTrace, Version=4.0.3.0, Culture=neutral, PublicKeyToken=b03f5f7f11d50a3a, processorArchitecture=MSIL">
      <HintPath>..\..\packages\System.Diagnostics.StackTrace.4.3.0\lib\net46\System.Diagnostics.StackTrace.dll</HintPath>
    </Reference>
    <Reference Include="System.IO.Compression, Version=4.1.2.0, Culture=neutral, PublicKeyToken=b77a5c561934e089, processorArchitecture=MSIL">
      <HintPath>..\..\packages\System.IO.Compression.4.3.0\lib\net46\System.IO.Compression.dll</HintPath>
    </Reference>
    <Reference Include="System.IO.FileSystem, Version=4.0.2.0, Culture=neutral, PublicKeyToken=b03f5f7f11d50a3a, processorArchitecture=MSIL">
      <HintPath>..\..\packages\System.IO.FileSystem.4.3.0\lib\net46\System.IO.FileSystem.dll</HintPath>
    </Reference>
    <Reference Include="System.IO.FileSystem.Primitives, Version=4.0.2.0, Culture=neutral, PublicKeyToken=b03f5f7f11d50a3a, processorArchitecture=MSIL">
      <HintPath>..\..\packages\System.IO.FileSystem.Primitives.4.3.0\lib\net46\System.IO.FileSystem.Primitives.dll</HintPath>
    </Reference>
    <Reference Include="System.Numerics" />
    <Reference Include="System.Reflection.Metadata, Version=1.4.1.0, Culture=neutral, PublicKeyToken=b03f5f7f11d50a3a, processorArchitecture=MSIL">
      <HintPath>..\..\packages\System.Reflection.Metadata.1.4.2\lib\portable-net45+win8\System.Reflection.Metadata.dll</HintPath>
      <Private>True</Private>
    </Reference>
    <Reference Include="System.Runtime.InteropServices.RuntimeInformation, Version=4.0.1.0, Culture=neutral, PublicKeyToken=b03f5f7f11d50a3a, processorArchitecture=MSIL">
      <HintPath>..\..\packages\System.Runtime.InteropServices.RuntimeInformation.4.3.0\lib\net45\System.Runtime.InteropServices.RuntimeInformation.dll</HintPath>
    </Reference>
    <Reference Include="System.Security.Cryptography.Algorithms, Version=4.0.0.0, Culture=neutral, PublicKeyToken=b03f5f7f11d50a3a, processorArchitecture=MSIL">
      <HintPath>..\..\packages\System.Security.Cryptography.Algorithms.4.3.0\lib\net46\System.Security.Cryptography.Algorithms.dll</HintPath>
      <Private>True</Private>
    </Reference>
    <Reference Include="System.Security.Cryptography.Encoding, Version=4.0.1.0, Culture=neutral, PublicKeyToken=b03f5f7f11d50a3a, processorArchitecture=MSIL">
      <HintPath>..\..\packages\System.Security.Cryptography.Encoding.4.3.0\lib\net46\System.Security.Cryptography.Encoding.dll</HintPath>
    </Reference>
    <Reference Include="System.Security.Cryptography.Primitives, Version=4.0.1.0, Culture=neutral, PublicKeyToken=b03f5f7f11d50a3a, processorArchitecture=MSIL">
      <HintPath>..\..\packages\System.Security.Cryptography.Primitives.4.3.0\lib\net46\System.Security.Cryptography.Primitives.dll</HintPath>
    </Reference>
    <Reference Include="System.Security.Cryptography.X509Certificates, Version=4.0.0.0, Culture=neutral, PublicKeyToken=b03f5f7f11d50a3a, processorArchitecture=MSIL">
      <HintPath>..\..\packages\System.Security.Cryptography.X509Certificates.4.3.0\lib\net46\System.Security.Cryptography.X509Certificates.dll</HintPath>
      <Private>True</Private>
    </Reference>
    <Reference Include="System.Text.Encoding.CodePages, Version=4.0.2.0, Culture=neutral, PublicKeyToken=b03f5f7f11d50a3a, processorArchitecture=MSIL">
      <HintPath>..\..\packages\System.Text.Encoding.CodePages.4.3.0\lib\net46\System.Text.Encoding.CodePages.dll</HintPath>
    </Reference>
    <Reference Include="System.Threading.Thread, Version=4.0.1.0, Culture=neutral, PublicKeyToken=b03f5f7f11d50a3a, processorArchitecture=MSIL">
      <HintPath>..\..\packages\System.Threading.Thread.4.3.0\lib\net46\System.Threading.Thread.dll</HintPath>
    </Reference>
    <Reference Include="System.ValueTuple, Version=4.0.1.0, Culture=neutral, PublicKeyToken=cc7b13ffcd2ddd51, processorArchitecture=MSIL">
      <HintPath>..\..\packages\System.ValueTuple.4.3.0\lib\netstandard1.0\System.ValueTuple.dll</HintPath>
      <Private>True</Private>
    </Reference>
    <Reference Include="System.Xml.Linq" />
    <Reference Include="System.Data.DataSetExtensions" />
    <Reference Include="Microsoft.CSharp" />
    <Reference Include="System.Data" />
    <Reference Include="System.Net.Http" />
    <Reference Include="System.Xml" />
    <Reference Include="System.Xml.ReaderWriter, Version=4.1.0.0, Culture=neutral, PublicKeyToken=b03f5f7f11d50a3a, processorArchitecture=MSIL">
      <HintPath>..\..\packages\System.Xml.ReaderWriter.4.3.0\lib\net46\System.Xml.ReaderWriter.dll</HintPath>
    </Reference>
    <Reference Include="System.Xml.XmlDocument, Version=4.0.2.0, Culture=neutral, PublicKeyToken=b03f5f7f11d50a3a, processorArchitecture=MSIL">
      <HintPath>..\..\packages\System.Xml.XmlDocument.4.3.0\lib\net46\System.Xml.XmlDocument.dll</HintPath>
    </Reference>
    <Reference Include="System.Xml.XPath, Version=4.0.2.0, Culture=neutral, PublicKeyToken=b03f5f7f11d50a3a, processorArchitecture=MSIL">
      <HintPath>..\..\packages\System.Xml.XPath.4.3.0\lib\net46\System.Xml.XPath.dll</HintPath>
    </Reference>
    <Reference Include="System.Xml.XPath.XDocument, Version=4.0.2.0, Culture=neutral, PublicKeyToken=b03f5f7f11d50a3a, processorArchitecture=MSIL">
      <HintPath>..\..\packages\System.Xml.XPath.XDocument.4.3.0\lib\net46\System.Xml.XPath.XDocument.dll</HintPath>
    </Reference>
  </ItemGroup>
  <ItemGroup>
    <Compile Include="CodeFileWriter.cs" />
    <Compile Include="CodeFixesOptionsPageGenerator.cs" />
    <Compile Include="CodeFixIdentifiersGenerator.cs" />
    <Compile Include="Generator.cs" />
    <Compile Include="RefactoringsOptionsPageGenerator.cs" />
    <Compile Include="Program.cs" />
    <Compile Include="Properties\AssemblyInfo.cs" />
    <Compile Include="RefactoringIdentifiersGenerator.cs" />
  </ItemGroup>
  <ItemGroup>
    <None Include="App.config" />
    <None Include="CodeGenerator.snk" />
    <None Include="packages.config" />
  </ItemGroup>
  <ItemGroup>
<<<<<<< HEAD
    <Analyzer Include="..\..\packages\Microsoft.CodeAnalysis.Analyzers.1.2.0-beta2\analyzers\dotnet\cs\Analyzer.Utilities.dll" />
    <Analyzer Include="..\..\packages\Microsoft.CodeAnalysis.Analyzers.1.2.0-beta2\analyzers\dotnet\cs\Microsoft.CodeAnalysis.Analyzers.dll" />
    <Analyzer Include="..\..\packages\Microsoft.CodeAnalysis.Analyzers.1.2.0-beta2\analyzers\dotnet\cs\Microsoft.CodeAnalysis.CSharp.Analyzers.dll" />
  </ItemGroup>
  <ItemGroup>
    <ProjectReference Include="..\..\CodeFixes\CodeFixes.csproj">
      <Project>{9C9EF15B-2CB0-485E-BB48-90F670F6A3D8}</Project>
      <Name>CodeFixes</Name>
    </ProjectReference>
=======
>>>>>>> 506aa32d
    <ProjectReference Include="..\..\Core\Core.csproj">
      <Project>{34a3e42e-2254-4ee7-a152-eedb18e3d7e3}</Project>
      <Name>Core</Name>
    </ProjectReference>
    <ProjectReference Include="..\..\Refactorings\Refactorings.csproj">
      <Project>{3AD7B124-7B99-440D-84A1-858BE5AE268B}</Project>
      <Name>Refactorings</Name>
    </ProjectReference>
    <ProjectReference Include="..\Metadata\Metadata.csproj">
      <Project>{7f6f6533-e406-4225-a435-dee22c717f48}</Project>
      <Name>Metadata</Name>
    </ProjectReference>
  </ItemGroup>
  <ItemGroup>
    <Analyzer Include="..\..\packages\Microsoft.CodeAnalysis.Analyzers.2.0.0-beta2\analyzers\dotnet\cs\Analyzer.Utilities.dll" />
    <Analyzer Include="..\..\packages\Microsoft.CodeAnalysis.Analyzers.2.0.0-beta2\analyzers\dotnet\cs\Microsoft.CodeAnalysis.Analyzers.dll" />
    <Analyzer Include="..\..\packages\Microsoft.CodeAnalysis.Analyzers.2.0.0-beta2\analyzers\dotnet\cs\Microsoft.CodeAnalysis.CSharp.Analyzers.dll" />
  </ItemGroup>
  <Import Project="$(MSBuildToolsPath)\Microsoft.CSharp.targets" />
  <!-- To modify your build process, add your task inside one of the targets below and uncomment it. 
       Other similar extension points exist, see Microsoft.Common.targets.
  <Target Name="BeforeBuild">
  </Target>
  <Target Name="AfterBuild">
  </Target>
  -->
</Project><|MERGE_RESOLUTION|>--- conflicted
+++ resolved
@@ -145,18 +145,10 @@
     <None Include="packages.config" />
   </ItemGroup>
   <ItemGroup>
-<<<<<<< HEAD
-    <Analyzer Include="..\..\packages\Microsoft.CodeAnalysis.Analyzers.1.2.0-beta2\analyzers\dotnet\cs\Analyzer.Utilities.dll" />
-    <Analyzer Include="..\..\packages\Microsoft.CodeAnalysis.Analyzers.1.2.0-beta2\analyzers\dotnet\cs\Microsoft.CodeAnalysis.Analyzers.dll" />
-    <Analyzer Include="..\..\packages\Microsoft.CodeAnalysis.Analyzers.1.2.0-beta2\analyzers\dotnet\cs\Microsoft.CodeAnalysis.CSharp.Analyzers.dll" />
-  </ItemGroup>
-  <ItemGroup>
     <ProjectReference Include="..\..\CodeFixes\CodeFixes.csproj">
       <Project>{9C9EF15B-2CB0-485E-BB48-90F670F6A3D8}</Project>
       <Name>CodeFixes</Name>
     </ProjectReference>
-=======
->>>>>>> 506aa32d
     <ProjectReference Include="..\..\Core\Core.csproj">
       <Project>{34a3e42e-2254-4ee7-a152-eedb18e3d7e3}</Project>
       <Name>Core</Name>
