﻿<?xml version="1.0" encoding="utf-8"?>
<Refactorings>
  <Refactoring Id="RR0002" Identifier="AddBraces" Title="Add braces">
    <Syntaxes>
      <Syntax>do statement</Syntax>
      <Syntax>else clause</Syntax>
      <Syntax>fixed statement</Syntax>
      <Syntax>for statement</Syntax>
      <Syntax>foreach statement</Syntax>
      <Syntax>if statement</Syntax>
      <Syntax>lock statement</Syntax>
      <Syntax>using statement</Syntax>
      <Syntax>while statement</Syntax>
    </Syntaxes>
    <Span>embedded statement</Span>
  </Refactoring>
  <Refactoring Id="RR0003" Identifier="AddBracesToIfElse" Title="Add braces to if-else">
    <Syntaxes>
      <Syntax>if-else chain</Syntax>
    </Syntaxes>
    <Span>embedded statement</Span>
  </Refactoring>
  <Refactoring Id="RR0004" Identifier="AddBracesToSwitchSection" Title="Add braces to switch section">
    <Syntaxes>
      <Syntax>switch section</Syntax>
    </Syntaxes>
    <Span>statements</Span>
  </Refactoring>
  <Refactoring Id="RR0005" Identifier="AddBracesToSwitchSections" Title="Add braces to switch sections">
    <Syntaxes>
      <Syntax>switch statement</Syntax>
    </Syntaxes>
    <Span>switch keyword</Span>
  </Refactoring>
  <Refactoring Id="RR0006" Identifier="AddCastExpression" Title="Add cast expression">
    <Syntaxes>
      <Syntax>argument</Syntax>
      <Syntax>assignment expression</Syntax>
      <Syntax>return statement</Syntax>
      <Syntax>variable declaration</Syntax>
    </Syntaxes>
    <Images>
      <Image>AddCastExpressionToArgument</Image>
      <Image>AddCastExpressionToAssignmentExpression</Image>
      <Image>AddCastExpressionToReturnStatement</Image>
      <Image>AddCastExpressionToVariableDeclaration</Image>
    </Images>
  </Refactoring>
  <Refactoring Id="RR0007" Identifier="AddDefaultValueToParameter" Title="Add default value to parameter">
    <Syntaxes>
      <Syntax>parameter without default value</Syntax>
    </Syntaxes>
    <Span>identifier</Span>
  </Refactoring>
  <Refactoring Id="RR0008" Identifier="AddDefaultValueToReturnStatement" Title="Add default value to return statement" IsObsolete="true">
    <Syntaxes>
      <Syntax>return statement without expression</Syntax>
    </Syntaxes>
  </Refactoring>
  <Refactoring Id="RR0009" Identifier="AddExceptionToDocumentationComment" Title="Add exception to documentation comment">
    <Syntaxes>
      <Syntax>throw statement</Syntax>
    </Syntaxes>
  </Refactoring>
  <Refactoring Id="RR0010" Identifier="AddIdentifierToVariableDeclaration" Title="Add identifier to variable declaration">
    <Syntaxes>
      <Syntax>variable declaration</Syntax>
    </Syntaxes>
  </Refactoring>
  <Refactoring Id="RR0011" Identifier="AddParameterNameToArgument" Title="Add parameter name to argument">
    <Syntaxes>
      <Syntax>argument list</Syntax>
    </Syntaxes>
  </Refactoring>
  <Refactoring Id="RR0012" Identifier="AddParameterNameToParameter" Title="Add parameter name to parameter">
    <Syntaxes>
      <Syntax>parameter</Syntax>
    </Syntaxes>
    <Span>missing identifier</Span>
  </Refactoring>
  <Refactoring Id="RR0013" Identifier="AddUsingDirective" Title="Add using directive">
    <Syntaxes>
      <Syntax>qualified name</Syntax>
    </Syntaxes>
    <Span>selected namespace</Span>
  </Refactoring>
  <Refactoring Id="RR0014" Identifier="AddUsingStaticDirective" Title="Add using static directive">
    <Syntaxes>
      <Syntax>member access expression (public or internal static class)</Syntax>
    </Syntaxes>
    <Span>selected class name</Span>
  </Refactoring>
  <Refactoring Id="RR0015" Identifier="CallConfigureAwait" Title="Call 'ConfigureAwait(false)'">
    <Syntaxes>
      <Syntax>awaitable method invocation</Syntax>
    </Syntaxes>
    <Span>method name</Span>
  </Refactoring>
  <Refactoring Id="RR0016" Identifier="CallExtensionMethodAsInstanceMethod" Title="Call extension method as instance method">
    <Syntaxes>
      <Syntax>method invocation</Syntax>
    </Syntaxes>
  </Refactoring>
  <Refactoring Id="RR0017" Identifier="CallToMethod" Title="Call 'To...' method (ToString, ToArray, ToList)">
    <Syntaxes>
      <Syntax>argument</Syntax>
      <Syntax>assignment expression</Syntax>
      <Syntax>return statement</Syntax>
      <Syntax>variable declaration</Syntax>
    </Syntaxes>
  </Refactoring>
  <Refactoring Id="RR0018" Identifier="ChangeExplicitTypeToVar" Title="Change explicit type to 'var'">
    <Syntaxes>
      <Syntax>variable declaration</Syntax>
      <Syntax>foreach statement</Syntax>
    </Syntaxes>
    <Span>type</Span>
  </Refactoring>
  <Refactoring Id="RR0019" Identifier="ChangeMemberTypeAccordingToReturnExpression" Title="Change method/property/indexer type according to return expression" IsObsolete="true">
    <Syntaxes>
      <Syntax>return statement in method/property/indexer</Syntax>
    </Syntaxes>
  </Refactoring>
  <Refactoring Id="RR0020" Identifier="ChangeMemberTypeAccordingToYieldReturnExpression" Title="Change method/property/indexer type according to yield return expression" IsObsolete="true">
    <Syntaxes>
      <Syntax>yield return statement in method/property/indexer</Syntax>
    </Syntaxes>
  </Refactoring>
  <Refactoring Id="RR0021" Identifier="ChangeMethodReturnTypeToVoid" Title="Change method return type to 'void'">
    <Syntaxes>
      <Syntax>method</Syntax>
    </Syntaxes>
  </Refactoring>
  <Refactoring Id="RR0022" Identifier="ChangeTypeAccordingToExpression" Title="Change type according to expression">
    <Syntaxes>
      <Syntax>variable declaration</Syntax>
      <Syntax>foreach statement</Syntax>
    </Syntaxes>
    <Span>type</Span>
    <Images>
      <Image>ChangeTypeAccordingToExpression</Image>
      <Image>ChangeForEachTypeAccordingToExpression</Image>
    </Images>
  </Refactoring>
  <Refactoring Id="RR0023" Identifier="ChangeVarToExplicitType" Title="Change 'var' to explicit type">
    <Syntaxes>
      <Syntax>variable declaration</Syntax>
      <Syntax>foreach statetement</Syntax>
    </Syntaxes>
    <Span>type</Span>
  </Refactoring>
  <Refactoring Id="RR0024" Identifier="CheckExpressionForNull" Title="Check expression for null">
    <Syntaxes>
      <Syntax>local declaration (identifier)</Syntax>
      <Syntax>assignment expression (left)</Syntax>
    </Syntaxes>
  </Refactoring>
  <Refactoring Id="RR0025" Identifier="CheckParameterForNull" Title="Check parameter for null">
    <Syntaxes>
      <Syntax>parameter</Syntax>
    </Syntaxes>
    <Span>parameter identifier</Span>
  </Refactoring>
  <Refactoring Id="RR0026" Identifier="CollapseToInitializer" Title="Collapse to initalizer">
    <Syntaxes>
      <Syntax>object creation followed with assignment(s)</Syntax>
    </Syntaxes>
  </Refactoring>
  <Refactoring Id="RR0027" Identifier="CommentOutMember" Title="Comment out member">
    <Syntaxes>
      <Syntax>method</Syntax>
      <Syntax>constructor</Syntax>
      <Syntax>property</Syntax>
      <Syntax>indexer</Syntax>
      <Syntax>operator</Syntax>
      <Syntax>event</Syntax>
      <Syntax>namespace</Syntax>
      <Syntax>class</Syntax>
      <Syntax>struct</Syntax>
      <Syntax>interface</Syntax>
    </Syntaxes>
    <Span>opening or closing brace</Span>
  </Refactoring>
  <Refactoring Id="RR0028" Identifier="CommentOutStatement" Title="Comment out statement">
    <Syntaxes>
      <Syntax>do statement</Syntax>
      <Syntax>fixed statement</Syntax>
      <Syntax>for statement</Syntax>
      <Syntax>foreach statement</Syntax>
      <Syntax>checked statement</Syntax>
      <Syntax>if statement</Syntax>
      <Syntax>lock statement</Syntax>
      <Syntax>switch statement</Syntax>
      <Syntax>try statement</Syntax>
      <Syntax>unchecked statement</Syntax>
      <Syntax>unsafe statement</Syntax>
      <Syntax>using statement</Syntax>
      <Syntax>while statement</Syntax>
    </Syntaxes>
    <Span>opening or closing brace</Span>
  </Refactoring>
  <Refactoring Id="RR0029" Identifier="CopyDocumentationCommentFromBaseMember" Title="Copy documentation comment from base member">
    <Syntaxes>
      <Syntax>constructor</Syntax>
      <Syntax>method</Syntax>
      <Syntax>property</Syntax>
      <Syntax>indexer</Syntax>
      <Syntax>event</Syntax>
    </Syntaxes>
    <Images>
      <Image>CopyDocumentationCommentFromBaseMember</Image>
      <Image>CopyDocumentationCommentFromImplementedMember</Image>
    </Images>
  </Refactoring>
  <Refactoring Id="RR0030" Identifier="DuplicateArgument" Title="Duplicate argument">
    <Syntaxes>
      <Syntax>missing argument</Syntax>
    </Syntaxes>
  </Refactoring>
  <Refactoring Id="RR0031" Identifier="DuplicateMember" Title="Duplicate member">
    <Syntaxes>
      <Syntax>method</Syntax>
      <Syntax>constructor</Syntax>
      <Syntax>property</Syntax>
      <Syntax>indexer</Syntax>
      <Syntax>operator</Syntax>
      <Syntax>event</Syntax>
      <Syntax>namespace</Syntax>
      <Syntax>class</Syntax>
      <Syntax>struct</Syntax>
      <Syntax>interface</Syntax>
    </Syntaxes>
    <Span>opening or closing brace</Span>
  </Refactoring>
  <Refactoring Id="RR0032" Identifier="DuplicateParameter" Title="Duplicate parameter">
    <Syntaxes>
      <Syntax>missing parameter</Syntax>
    </Syntaxes>
  </Refactoring>
  <Refactoring Id="RR0033" Identifier="DuplicateStatement" Title="Duplicate statement">
    <Syntaxes>
      <Syntax>do statement</Syntax>
      <Syntax>fixed statement</Syntax>
      <Syntax>for statement</Syntax>
      <Syntax>foreach statement</Syntax>
      <Syntax>checked statement</Syntax>
      <Syntax>if statement</Syntax>
      <Syntax>lock statement</Syntax>
      <Syntax>switch statement</Syntax>
      <Syntax>try statement</Syntax>
      <Syntax>unchecked statement</Syntax>
      <Syntax>unsafe statement</Syntax>
      <Syntax>using statement</Syntax>
      <Syntax>while statement</Syntax>
    </Syntaxes>
    <Span>opening or closing brace</Span>
  </Refactoring>
  <Refactoring Id="RR0034" Identifier="ExpandAssignmentExpression" Title="Expand assignment expression">
    <Syntaxes>
      <Syntax>assignment expression</Syntax>
    </Syntaxes>
    <Span>operator</Span>
  </Refactoring>
  <Refactoring Id="RR0035" Identifier="ExpandCoalesceExpression" Title="Expand coalesce expression">
    <Syntaxes>
      <Syntax>coalesce expression</Syntax>
    </Syntaxes>
    <Span>?? operator</Span>
  </Refactoring>
  <Refactoring Id="RR0036" Identifier="ExpandEvent" Title="Expand event">
    <Syntaxes>
      <Syntax>event field declaration</Syntax>
    </Syntaxes>
  </Refactoring>
  <Refactoring Id="RR0037" Identifier="ExpandExpressionBody" Title="Expand expression body">
    <Syntaxes>
      <Syntax>expression body</Syntax>
    </Syntaxes>
  </Refactoring>
  <Refactoring Id="RR0038" Identifier="ExpandInitializer" Title="Expand initializer">
    <Syntaxes>
      <Syntax>initializer</Syntax>
    </Syntaxes>
  </Refactoring>
  <Refactoring Id="RR0039" Identifier="ExpandLambdaExpressionBody" Title="Expand lambda expression body">
    <Syntaxes>
      <Syntax>lambda expression</Syntax>
    </Syntaxes>
    <Span>body</Span>
  </Refactoring>
  <Refactoring Id="RR0040" Identifier="ExpandProperty" Title="Expand property">
    <Syntaxes>
      <Syntax>auto-property</Syntax>
    </Syntaxes>
  </Refactoring>
  <Refactoring Id="RR0041" Identifier="ExpandPropertyAndAddBackingField" Title="Expand property and add backing field">
    <Syntaxes>
      <Syntax>auto-property</Syntax>
    </Syntaxes>
  </Refactoring>
  <Refactoring Id="RR0043" Identifier="ExtractExpressionFromCondition" Title="Extract expression from condition">
    <Syntaxes>
      <Syntax>if statement</Syntax>
      <Syntax>while statement</Syntax>
    </Syntaxes>
    <Span>condition</Span>
  </Refactoring>
  <Refactoring Id="RR0044" Identifier="ExtractGenericType" Title="Extract generic type">
    <Syntaxes>
      <Syntax>generic name with single type argument</Syntax>
    </Syntaxes>
    <Span>type argument</Span>
  </Refactoring>
  <Refactoring Id="RR0045" Identifier="ExtractStatement" Title="Extract statement(s)">
    <Syntaxes>
      <Syntax>else clause</Syntax>
      <Syntax>fixed statement</Syntax>
      <Syntax>for statement</Syntax>
      <Syntax>foreach statement</Syntax>
      <Syntax>checked statement</Syntax>
      <Syntax>if statement</Syntax>
      <Syntax>lock statement</Syntax>
      <Syntax>try statement</Syntax>
      <Syntax>unsafe statement</Syntax>
      <Syntax>using statement</Syntax>
      <Syntax>while statement</Syntax>
    </Syntaxes>
  </Refactoring>
  <Refactoring Id="RR0046" Identifier="ExtractTypeDeclarationToNewFile" Title="Extract type declaration to a new file">
    <Syntaxes>
      <Syntax>class declaration</Syntax>
      <Syntax>struct declaration</Syntax>
      <Syntax>interface declaration</Syntax>
      <Syntax>enum declaration</Syntax>
      <Syntax>delegate declaration</Syntax>
    </Syntaxes>
    <Span>identifier</Span>
  </Refactoring>
  <Refactoring Id="RR0047" Identifier="FormatAccessorBraces" Title="Format accessor braces">
    <Syntaxes>
      <Syntax>get accessor</Syntax>
      <Syntax>set accessor</Syntax>
      <Syntax>add accessor</Syntax>
      <Syntax>remove accessor</Syntax>
    </Syntaxes>
    <Span>block</Span>
    <Images>
      <Image>FormatAccessorBracesOnMultipleLines</Image>
      <Image>FormatAccessorBracesOnSingleLine</Image>
    </Images>
  </Refactoring>
  <Refactoring Id="RR0048" Identifier="FormatArgumentList" Title="Format argument list">
    <Syntaxes>
      <Syntax>argument list</Syntax>
    </Syntaxes>
    <Images>
      <Image>FormatEachArgumentOnSeparateLine</Image>
      <Image>FormatAllArgumentsOnSingleLine</Image>
    </Images>
  </Refactoring>
  <Refactoring Id="RR0049" Identifier="FormatBinaryExpression" Title="Format binary expression">
    <Syntaxes>
      <Syntax>logical and/or expression</Syntax>
      <Syntax>bitwise and/or expression</Syntax>
    </Syntaxes>
    <Images>
      <Image>FormatBinaryExpression</Image>
    </Images>
  </Refactoring>
  <Refactoring Id="RR0050" Identifier="FormatConditionalExpression" Title="Format conditional expression">
    <Syntaxes>
      <Syntax>conditional expression</Syntax>
    </Syntaxes>
    <Images>
      <Image>FormatConditionalExpressionOnMultipleLines</Image>
      <Image>FormatConditionalExpressionOnSingleLine</Image>
    </Images>
  </Refactoring>
  <Refactoring Id="RR0051" Identifier="FormatExpressionChain" Title="Format expression chain">
    <Syntaxes>
      <Syntax>expression chain</Syntax>
    </Syntaxes>
    <Images>
      <Image>FormatExpressionChainOnMultipleLines</Image>
      <Image>FormatExpressionChainOnSingleLine</Image>
    </Images>
  </Refactoring>
  <Refactoring Id="RR0052" Identifier="FormatInitializer" Title="Format initializer">
    <Syntaxes>
      <Syntax>initializer</Syntax>
    </Syntaxes>
    <Images>
      <Image>FormatInitializerOnMultipleLines</Image>
      <Image>FormatInitializerOnSingleLine</Image>
    </Images>
  </Refactoring>
  <Refactoring Id="RR0053" Identifier="FormatParameterList" Title="Format parameter list">
    <Syntaxes>
      <Syntax>parameter list</Syntax>
    </Syntaxes>
    <Images>
      <Image>FormatEachParameterOnSeparateLine</Image>
      <Image>FormatAllParametersOnSingleLine</Image>
    </Images>
  </Refactoring>
  <Refactoring Id="RR0054" Identifier="GenerateBaseConstructors" Title="Generate base constructors">
    <Syntaxes>
      <Syntax>class declaration</Syntax>
    </Syntaxes>
    <Span>identifier</Span>
  </Refactoring>
  <Refactoring Id="RR0055" Identifier="GenerateCombinedEnumMember" Title="Generate combined enum member">
    <Syntaxes>
      <Syntax>enum declaration (with FlagsAttribute)</Syntax>
    </Syntaxes>
  </Refactoring>
  <Refactoring Id="RR0056" Identifier="GenerateEnumMember" Title="Generate enum member">
    <Syntaxes>
      <Syntax>enum declaration (with FlagsAttribute)</Syntax>
    </Syntaxes>
  </Refactoring>
  <Refactoring Id="RR0057" Identifier="GenerateEnumValues" Title="Generate enum values">
    <Syntaxes>
      <Syntax>enum declaration (with FlagsAttribute)</Syntax>
    </Syntaxes>
  </Refactoring>
  <Refactoring Id="RR0058" Identifier="GenerateEventInvokingMethod" Title="Generate event invoking method">
    <Syntaxes>
      <Syntax>event</Syntax>
    </Syntaxes>
    <Span>identifier</Span>
  </Refactoring>
  <Refactoring Id="RR0059" Identifier="GenerateSwitchSections" Title="Generate switch sections">
    <Syntaxes>
      <Syntax>switch statement (that is empty or contains only default section)</Syntax>
    </Syntaxes>
  </Refactoring>
  <Refactoring Id="RR0060" Identifier="InitializeLocalWithDefaultValue" Title="Initialize local with default value">
    <Syntaxes>
      <Syntax>local declaration without initializer</Syntax>
    </Syntaxes>
    <Span>identifier</Span>
  </Refactoring>
  <Refactoring Id="RR0061" Identifier="InlineAliasExpression" Title="Inline alias expression">
    <Syntaxes>
      <Syntax>using alias directive</Syntax>
    </Syntaxes>
    <Span>identifier</Span>
  </Refactoring>
  <Refactoring Id="RR0062" Identifier="InlineMethod" Title="Inline method">
    <Syntaxes>
      <Syntax>static/extension method invocation</Syntax>
    </Syntaxes>
  </Refactoring>
  <Refactoring Id="RR0063" Identifier="InsertStringInterpolation" Title="Insert string interpolation">
    <Syntaxes>
      <Syntax>string literal</Syntax>
      <Syntax>interpolated string</Syntax>
    </Syntaxes>
    <Images>
      <Image>InsertInterpolationIntoStringLiteral</Image>
      <Image>InsertInterpolationIntoInterpolatedString</Image>
    </Images>
  </Refactoring>
  <Refactoring Id="RR0064" Identifier="IntroduceAndInitializeField" Title="Introduce and initialize field">
    <Syntaxes>
      <Syntax>constructor parameter</Syntax>
    </Syntaxes>
  </Refactoring>
  <Refactoring Id="RR0065" Identifier="IntroduceAndInitializeProperty" Title="Introduce and initialize property">
    <Syntaxes>
      <Syntax>constructor parameter</Syntax>
    </Syntaxes>
  </Refactoring>
  <Refactoring Id="RR0066" Identifier="IntroduceConstructor" Title="Introduce constructor" IsEnabledByDefault="false">
    <Syntaxes>
      <Syntax>field</Syntax>
      <Syntax>property</Syntax>
    </Syntaxes>
    <Span></Span>
  </Refactoring>
  <Refactoring Id="RR0067" Identifier="IntroduceFieldToLockOn" Title="Introduce field to lock on">
    <Syntaxes>
      <Syntax>lock statement</Syntax>
    </Syntaxes>
    <Span>missing expression</Span>
  </Refactoring>
  <Refactoring Id="RR0068" Identifier="IntroduceLocalVariable" Title="Introduce local variable">
    <Syntaxes>
      <Syntax>expression statement</Syntax>
      <Syntax>expression in using statement</Syntax>
    </Syntaxes>
  </Refactoring>
  <Refactoring Id="RR0069" Identifier="MakeMemberAbstract" Title="Make member abstract">
    <Syntaxes>
      <Syntax>non-abstract indexer/method/property in abstract class</Syntax>
    </Syntaxes>
    <Span>indexer/method/property header</Span>
  </Refactoring>
  <Refactoring Id="RR0070" Identifier="MakeMemberVirtual" Title="Make member virtual">
    <Syntaxes>
      <Syntax>method declaration</Syntax>
      <Syntax>indexer declaration</Syntax>
    </Syntaxes>
  </Refactoring>
  <Refactoring Id="RR0073" Identifier="MergeAssignmentExpressionWithReturnStatement" Title="Merge assignment expression with return statement">
    <Syntaxes>
      <Syntax>assignment expression followed with return statement</Syntax>
    </Syntaxes>
  </Refactoring>
  <Refactoring Id="RR0074" Identifier="MergeAttributes" Title="Merge attributes">
    <Syntaxes>
      <Syntax>selected attribute lists</Syntax>
    </Syntaxes>
  </Refactoring>
  <Refactoring Id="RR0075" Identifier="MergeIfStatements" Title="Merge if statements">
    <Syntaxes>
      <Syntax>selected if statements</Syntax>
    </Syntaxes>
  </Refactoring>
  <Refactoring Id="RR0076" Identifier="MergeInterpolationIntoInterpolatedString" Title="Merge interpolation into interpolated string">
    <Syntaxes>
      <Syntax>interpolation</Syntax>
    </Syntaxes>
  </Refactoring>
  <Refactoring Id="RR0077" Identifier="MergeLocalDeclarations" Title="Merge local declarations">
    <Syntaxes>
      <Syntax>local declarations with same type</Syntax>
    </Syntaxes>
  </Refactoring>
  <Refactoring Id="RR0078" Identifier="JoinStringExpressions" Title="Join string expressions">
    <Syntaxes>
      <Syntax>concatenated string expressions</Syntax>
    </Syntaxes>
    <Images>
      <Image>JoinStringExpressions</Image>
      <Image>JoinStringLiterals</Image>
      <Image>JoinStringLiteralsIntoMultilineStringLiteral</Image>
    </Images>
  </Refactoring>
  <Refactoring Id="RR0079" Identifier="NegateBinaryExpression" Title="Negate binary expression">
    <Syntaxes>
      <Syntax>logical and/or expression</Syntax>
    </Syntaxes>
  </Refactoring>
  <Refactoring Id="RR0080" Identifier="NegateBooleanLiteral" Title="Negate boolean literal">
    <Syntaxes>
      <Syntax>boolean literal</Syntax>
    </Syntaxes>
  </Refactoring>
  <Refactoring Id="RR0081" Identifier="NegateIsExpression" Title="Negate is expression">
    <Syntaxes>
      <Syntax>is expression</Syntax>
    </Syntaxes>
    <Span>operator</Span>
  </Refactoring>
  <Refactoring Id="RR0082" Identifier="NegateOperator" Title="Negate operator">
    <Syntaxes>
      <Syntax>!=</Syntax>
      <Syntax>&amp;&amp;</Syntax>
      <Syntax>||</Syntax>
      <Syntax>&lt;</Syntax>
      <Syntax>&lt;=</Syntax>
      <Syntax>==</Syntax>
      <Syntax>&gt;</Syntax>
      <Syntax>&gt;=</Syntax>
    </Syntaxes>
  </Refactoring>
  <Refactoring Id="RR0083" Identifier="NotifyPropertyChanged" Title="Notify property changed">
    <Syntaxes>
      <Syntax>property in class/struct that implements INotifyPropertyChanged</Syntax>
    </Syntaxes>
    <Span>setter</Span>
  </Refactoring>
  <Refactoring Id="RR0084" Identifier="ParenthesizeExpression" Title="Parenthesize expression">
    <Syntaxes>
      <Syntax>selected expression</Syntax>
    </Syntaxes>
  </Refactoring>
  <Refactoring Id="RR0085" Identifier="PromoteLocalToParameter" Title="Promote local to parameter">
    <Syntaxes>
      <Syntax>local declaration in method</Syntax>
    </Syntaxes>
  </Refactoring>
  <Refactoring Id="RR0086" Identifier="RemoveAllComments" Title="Remove all comments">
    <Syntaxes>
      <Syntax>singleline/multiline comment</Syntax>
      <Syntax>singleline/multiline documentation documentation comment</Syntax>
    </Syntaxes>
  </Refactoring>
  <Refactoring Id="RR0087" Identifier="RemoveAllCommentsExceptDocumentationComments" Title="Remove all comments (except documentation comments)">
    <Syntaxes>
      <Syntax>singleline/multiline comment</Syntax>
    </Syntaxes>
  </Refactoring>
  <Refactoring Id="RR0088" Identifier="RemoveAllDocumentationComments" Title="Remove all documentation comments" IsEnabledByDefault="false">
    <Syntaxes>
      <Syntax>singleline/multiline documentation comment</Syntax>
    </Syntaxes>
  </Refactoring>
  <Refactoring Id="RR0089" Identifier="RemoveAllMemberDeclarations" Title="Remove all member declarations">
    <Syntaxes>
      <Syntax>namespace</Syntax>
      <Syntax>class</Syntax>
      <Syntax>struct</Syntax>
      <Syntax>interface</Syntax>
    </Syntaxes>
    <Span>opening or closing brace</Span>
  </Refactoring>
  <Refactoring Id="RR0090" Identifier="RemoveAllPreprocessorDirectives" Title="Remove all preprocessor directives">
    <Syntaxes>
      <Syntax>preprocessor directive</Syntax>
    </Syntaxes>
  </Refactoring>
  <Refactoring Id="RR0091" Identifier="RemoveAllRegionDirectives" Title="Remove all region directives">
    <Syntaxes>
      <Syntax>region directive</Syntax>
    </Syntaxes>
  </Refactoring>
  <Refactoring Id="RR0092" Identifier="RemoveAllStatements" Title="Remove all statements">
    <Syntaxes>
      <Syntax>method</Syntax>
      <Syntax>constructor</Syntax>
      <Syntax>operator</Syntax>
    </Syntaxes>
    <Span>opening or closing brace</Span>
  </Refactoring>
  <Refactoring Id="RR0093" Identifier="RemoveAllSwitchSections" Title="Remove all switch sections">
    <Syntaxes>
      <Syntax>switch statement</Syntax>
    </Syntaxes>
    <Span>opening or closing brace</Span>
  </Refactoring>
  <Refactoring Id="RR0094" Identifier="RemoveBraces" Title="Remove braces">
    <Syntaxes>
      <Syntax>do statement</Syntax>
      <Syntax>else clause</Syntax>
      <Syntax>fixed statement</Syntax>
      <Syntax>for statement</Syntax>
      <Syntax>foreach statement</Syntax>
      <Syntax>if statement</Syntax>
      <Syntax>lock statement</Syntax>
      <Syntax>using statement</Syntax>
      <Syntax>while statement</Syntax>
    </Syntaxes>
    <Span>block with a single statement</Span>
  </Refactoring>
  <Refactoring Id="RR0095" Identifier="RemoveBracesFromIfElse" Title="Remove braces from if-else">
    <Syntaxes>
      <Syntax>if-else chain</Syntax>
    </Syntaxes>
    <Span>embedded statement</Span>
  </Refactoring>
  <Refactoring Id="RR0096" Identifier="RemoveBracesFromSwitchSection" Title="Remove braces from switch section">
    <Syntaxes>
      <Syntax>switch section</Syntax>
    </Syntaxes>
    <Span>block</Span>
  </Refactoring>
  <Refactoring Id="RR0097" Identifier="RemoveBracesFromSwitchSections" Title="Remove braces from switch sections">
    <Syntaxes>
      <Syntax>switch statement</Syntax>
    </Syntaxes>
    <Span>switch keyword</Span>
  </Refactoring>
  <Refactoring Id="RR0098" Identifier="RemoveComment" Title="Remove comment">
    <Syntaxes>
      <Syntax>singleline/multiline comment</Syntax>
      <Syntax>singleline/multiline xml documentation comment</Syntax>
    </Syntaxes>
  </Refactoring>
  <Refactoring Id="RR0099" Identifier="RemoveConditionFromLastElse" Title="Remove condition from last else clause">
    <Syntaxes>
      <Syntax>else clause</Syntax>
    </Syntaxes>
    <Span>else keyword</Span>
  </Refactoring>
  <Refactoring Id="RR0100" Identifier="RemoveDirectiveAndRelatedDirectives" Title="Remove directive and related directives">
    <Syntaxes>
      <Syntax>preprocessor directive</Syntax>
      <Syntax>region directive</Syntax>
    </Syntaxes>
  </Refactoring>
  <Refactoring Id="RR0101" Identifier="RemoveEmptyLines" Title="Remove empty lines">
    <Syntaxes>
      <Syntax>selected lines</Syntax>
    </Syntaxes>
  </Refactoring>
  <Refactoring Id="RR0102" Identifier="RemoveInterpolation" Title="Remove interpolation">
    <Syntaxes>
      <Syntax>string interpolation</Syntax>
    </Syntaxes>
    <Span>opening or closing brace</Span>
  </Refactoring>
  <Refactoring Id="RR0103" Identifier="RemoveMember" Title="Remove member">
    <Syntaxes>
      <Syntax>method</Syntax>
      <Syntax>constructor</Syntax>
      <Syntax>property</Syntax>
      <Syntax>indexer</Syntax>
      <Syntax>operator</Syntax>
      <Syntax>event</Syntax>
      <Syntax>namespace</Syntax>
      <Syntax>class</Syntax>
      <Syntax>struct</Syntax>
      <Syntax>interface</Syntax>
    </Syntaxes>
    <Span>opening or closing brace</Span>
  </Refactoring>
  <Refactoring Id="RR0104" Identifier="RemoveMemberDeclarations" Title="Remove member declarations above/below">
    <Syntaxes>
      <Syntax>empty line between member declarations</Syntax>
    </Syntaxes>
  </Refactoring>
  <Refactoring Id="RR0105" Identifier="RemoveParameterNameFromArgument" Title="Remove parameter name from argument">
    <Syntaxes>
      <Syntax>selected argument(s)</Syntax>
    </Syntaxes>
  </Refactoring>
  <Refactoring Id="RR0106" Identifier="RemoveParentheses" Title="Remove parentheses">
    <Syntaxes>
      <Syntax>parenthesized expression</Syntax>
    </Syntaxes>
    <Span>opening or closing parenthesis</Span>
  </Refactoring>
  <Refactoring Id="RR0107" Identifier="RemovePropertyInitializer" Title="Remove property initializer">
    <Syntaxes>
      <Syntax>property initializer</Syntax>
    </Syntaxes>
  </Refactoring>
  <Refactoring Id="RR0108" Identifier="RemoveRegion" Title="Remove region">
    <Syntaxes>
      <Syntax>region directive</Syntax>
    </Syntaxes>
  </Refactoring>
  <Refactoring Id="RR0109" Identifier="RemoveStatement" Title="Remove statement">
    <Syntaxes>
      <Syntax>do statement</Syntax>
      <Syntax>fixed statement</Syntax>
      <Syntax>for statement</Syntax>
      <Syntax>foreach statement</Syntax>
      <Syntax>checked statement</Syntax>
      <Syntax>if statement</Syntax>
      <Syntax>lock statement</Syntax>
      <Syntax>switch statement</Syntax>
      <Syntax>try statement</Syntax>
      <Syntax>unchecked statement</Syntax>
      <Syntax>unsafe statement</Syntax>
      <Syntax>using statement</Syntax>
      <Syntax>while statement</Syntax>
    </Syntaxes>
    <Span>open/close brace</Span>
  </Refactoring>
  <Refactoring Id="RR0110" Identifier="RemoveStatementsFromSwitchSections" Title="Remove statements from switch sections">
    <Syntaxes>
      <Syntax>selected switch sections</Syntax>
    </Syntaxes>
  </Refactoring>
  <Refactoring Id="RR0111" Identifier="RenameBackingFieldAccordingToPropertyName" Title="Rename backing field according to property name">
    <Syntaxes>
      <Syntax>field identifier inside property declaration</Syntax>
    </Syntaxes>
  </Refactoring>
  <Refactoring Id="RR0112" Identifier="RenameIdentifierAccordingToTypeName" Title="Rename identifier according to type name">
    <Syntaxes>
      <Syntax>foreach statement</Syntax>
      <Syntax>local/field/constant declaration</Syntax>
    </Syntaxes>
    <Span>identifier</Span>
    <Images>
      <Image>RenameForEachIdentifierAccordingToTypeName</Image>
      <Image>RenameFieldIdentifierAccordingToTypeName</Image>
    </Images>
  </Refactoring>
  <Refactoring Id="RR0113" Identifier="RenameMethodAccordingToTypeName" Title="Rename method according to type name">
    <Syntaxes>
      <Syntax>method</Syntax>
    </Syntaxes>
  </Refactoring>
  <Refactoring Id="RR0114" Identifier="RenameParameterAccordingToTypeName" Title="Rename parameter according to its type name">
    <Syntaxes>
      <Syntax>parameter</Syntax>
    </Syntaxes>
    <Span>parameter identifier</Span>
  </Refactoring>
  <Refactoring Id="RR0115" Identifier="RenamePropertyAccordingToTypeName" Title="Rename property according to type name">
    <Syntaxes>
      <Syntax>property identifier</Syntax>
    </Syntaxes>
  </Refactoring>
  <Refactoring Id="RR0116" Identifier="ReplaceAnyWithAllOrAllWithAny" Title="Replace Any with All (or All with Any)">
    <Syntaxes>
      <Syntax>Any(Func&lt;T, bool&gt; or All(Func&lt;T, bool&gt; from System.Linq.Enumerable namespace</Syntax>
    </Syntaxes>
    <Span>method name</Span>
  </Refactoring>
  <Refactoring Id="RR0117" Identifier="ReplaceAsWithCast" Title="Replace as expression with cast expression">
    <Syntaxes>
      <Syntax>as expression</Syntax>
    </Syntaxes>
  </Refactoring>
  <Refactoring Id="RR0118" Identifier="ReplaceCastWithAs" Title="Replace cast expression with as expression">
    <Syntaxes>
      <Syntax>cast expression</Syntax>
    </Syntaxes>
  </Refactoring>
  <Refactoring Id="RR0119" Identifier="ReplaceConditionalExpressionWithExpression" Title="Replace conditional expression with expression">
    <Syntaxes>
      <Syntax>conditional expression</Syntax>
    </Syntaxes>
    <Span>selected true/false expression</Span>
  </Refactoring>
  <Refactoring Id="RR0120" Identifier="UseIfElseInsteadOfConditionalExpression" Title="Use if-else instead of conditional expression">
    <Syntaxes>
      <Syntax>local declaration statement with conditional expression</Syntax>
      <Syntax>assignment with conditional expression</Syntax>
      <Syntax>return statement conditional expression</Syntax>
      <Syntax>yield statement conditional expression</Syntax>
    </Syntaxes>
  </Refactoring>
  <Refactoring Id="RR0121" Identifier="ReplaceConstantWithField" Title="Replace constant with field">
    <Syntaxes>
      <Syntax>constant declaration</Syntax>
    </Syntaxes>
  </Refactoring>
  <Refactoring Id="RR0123" Identifier="ReplaceDoWithWhile" Title="Replace do statement with while statement">
    <Syntaxes>
      <Syntax>do statement</Syntax>
    </Syntaxes>
    <Span>do keyword</Span>
    <Samples>
      <Sample>
        <Before><![CDATA[do
{
} while (condition);]]></Before>
        <After><![CDATA[while (condition)
{
}]]></After>
      </Sample>
    </Samples>
  </Refactoring>
  <Refactoring Id="RR0124" Identifier="ReplaceEqualsExpressionWithStringEquals" Title="Replace equals expression with string.Equals">
    <Syntaxes>
      <Syntax>equals expression</Syntax>
      <Syntax>not equals expression</Syntax>
    </Syntaxes>
    <Span>operator</Span>
  </Refactoring>
  <Refactoring Id="RR0125" Identifier="ReplaceEqualsExpressionWithStringIsNullOrEmpty" Title="Replace equals expression with string.IsNullOrEmpty">
    <Syntaxes>
      <Syntax>equals expression</Syntax>
      <Syntax>not equals expression</Syntax>
    </Syntaxes>
    <Span>operator</Span>
  </Refactoring>
  <Refactoring Id="RR0126" Identifier="ReplaceEqualsExpressionWithStringIsNullOrWhiteSpace" Title="Replace equals expression with string.IsNullOrWhiteSpace">
    <Syntaxes>
      <Syntax>equals expression</Syntax>
      <Syntax>not equals expression</Syntax>
    </Syntaxes>
    <Span>operator</Span>
  </Refactoring>
  <Refactoring Id="RR0127" Identifier="ReplaceExpressionWithConstantValue" Title="Replace expression with constant value">
    <Syntaxes>
      <Syntax>expression that has constant value</Syntax>
    </Syntaxes>
  </Refactoring>
  <Refactoring Id="RR0128" Identifier="UseConstantInsteadOfField" Title="Use constant instead of field">
    <Syntaxes>
      <Syntax>read-only field</Syntax>
    </Syntaxes>
  </Refactoring>
  <Refactoring Id="RR0129" Identifier="ReplaceForEachWithFor" Title="Replace foreach statement with for statement">
    <Syntaxes>
      <Syntax>foreach statement</Syntax>
    </Syntaxes>
  </Refactoring>
  <Refactoring Id="RR0130" Identifier="ReplaceForWithForEach" Title="Replace for statement with foreach statement">
    <Syntaxes>
      <Syntax>for statement</Syntax>
    </Syntaxes>
  </Refactoring>
  <Refactoring Id="RR0131" Identifier="ReplaceForWithWhile" Title="Replace for statement with while statement">
    <Syntaxes>
      <Syntax>for statement</Syntax>
    </Syntaxes>
    <Span>for keyword or selected for statement</Span>
  </Refactoring>
  <Refactoring Id="RR0132" Identifier="ReplaceHexadecimalLiteralWithDecimalLiteral" Title="Replace hexadecimal literal with decimal literal">
    <Syntaxes>
      <Syntax>hexadecimal literal</Syntax>
    </Syntaxes>
  </Refactoring>
  <Refactoring Id="RR0133" Identifier="ReplaceIfWithSwitch" Title="Replace if statement with switch statement">
    <Syntaxes>
      <Syntax>if statement</Syntax>
    </Syntaxes>
    <Span>top if keyword or selected if statement</Span>
    <Samples>
      <Sample>
        <Before><![CDATA[var ch = stringReader.Read();

if (ch == 10 || ch == 13)
{
    return;
}
else
{
    stringBuilder.Append(ch);
}]]></Before>
        <After><![CDATA[var ch = stringReader.Read();

switch (ch)
{
    case 10:
    case 13:
        {
            return;
        }

    default:
        {
            stringBuilder.Append(ch);
            break;
        }
}]]></After>
      </Sample>
    </Samples>
  </Refactoring>
  <Refactoring Id="RR0134" Identifier="ReplaceIncrementOperatorWithDecrementOperator" Title="Replace increment operator with decrement operator">
    <Syntaxes>
      <Syntax>prefix/postfix unary expression</Syntax>
    </Syntaxes>
  </Refactoring>
  <Refactoring Id="RR0135" Identifier="ReplaceInterpolatedStringWithInterpolationExpression" Title="Replace interpolated string with interpolation expression">
    <Syntaxes>
      <Syntax>interpolated string with single interpolation and no text</Syntax>
    </Syntaxes>
    <Span>interpolation</Span>
  </Refactoring>
  <Refactoring Id="RR0136" Identifier="ReplaceInterpolatedStringWithStringLiteral" Title="Replace interpolated string with string literal">
    <Syntaxes>
      <Syntax>Interpolated string without any interpolation</Syntax>
    </Syntaxes>
  </Refactoring>
  <Refactoring Id="RR0137" Identifier="ReplaceMethodGroupWithLambda" Title="Replace method group with lambda">
    <Syntaxes>
      <Syntax>method group</Syntax>
    </Syntaxes>
  </Refactoring>
  <Refactoring Id="RR0138" Identifier="ReplaceMethodWithProperty" Title="Replace method with property" IsEnabledByDefault="false">
    <Syntaxes>
      <Syntax>method</Syntax>
    </Syntaxes>
    <Span>method header</Span>
  </Refactoring>
  <Refactoring Id="RR0139" Identifier="ReplaceNullLiteralExpressionWithDefaultExpression" Title="Replace null literal expression with default expression">
    <Syntaxes>
      <Syntax>argument</Syntax>
    </Syntaxes>
  </Refactoring>
  <Refactoring Id="RR0140" Identifier="ReplacePrefixOperatorWithPostfixOperator" Title="Replace prefix operator to postfix operator">
    <Syntaxes>
      <Syntax>prefix/postfix unary expression</Syntax>
    </Syntaxes>
  </Refactoring>
  <Refactoring Id="RR0141" Identifier="ReplacePropertyWithMethod" Title="Replace property with method">
    <Syntaxes>
      <Syntax>read-only property</Syntax>
    </Syntaxes>
    <Span>property header</Span>
  </Refactoring>
  <Refactoring Id="RR0142" Identifier="ReplaceRegularStringLiteralWithVerbatimStringLiteral" Title="Replace regular string literal with verbatim string literal">
    <Syntaxes>
      <Syntax>regular string literal</Syntax>
    </Syntaxes>
  </Refactoring>
  <Refactoring Id="RR0143" Identifier="ReplaceStatementWithIfElse" Title="Replace (yield) return statement with if-else">
    <Syntaxes>
      <Syntax>return statement</Syntax>
      <Syntax>yield return statement</Syntax>
    </Syntaxes>
    <Span>selected statement, yield keyword or return keyword</Span>
    <Images>
      <Image>ReplaceReturnStatementWithIfElse</Image>
    </Images>
  </Refactoring>
  <Refactoring Id="RR0144" Identifier="ReplaceStringContainsWithStringIndexOf" Title="Replace string.Contains with string.IndexOf">
    <Syntaxes>
      <Syntax>method invocation</Syntax>
    </Syntaxes>
    <Span>method name</Span>
  </Refactoring>
  <Refactoring Id="RR0145" Identifier="ReplaceStringFormatWithInterpolatedString" Title="Replace string.Format with interpolated string">
    <Syntaxes>
      <Syntax>string.Format method</Syntax>
    </Syntaxes>
  </Refactoring>
  <Refactoring Id="RR0147" Identifier="ReplaceSwitchWithIfElse" Title="Replace switch statement with if-else">
    <Syntaxes>
      <Syntax>switch statement</Syntax>
    </Syntaxes>
    <Span>switch keyword</Span>
  </Refactoring>
  <Refactoring Id="RR0148" Identifier="ReplaceVerbatimStringLiteralWithRegularStringLiteral" Title="Replace verbatim string literal with regular string literal">
    <Syntaxes>
      <Syntax>verbatim string literal</Syntax>
    </Syntaxes>
  </Refactoring>
  <Refactoring Id="RR0149" Identifier="ReplaceVerbatimStringLiteralWithRegularStringLiterals" Title="Replace verbatim string literal with regular string literals">
    <Syntaxes>
      <Syntax>multiline verbatim string literal</Syntax>
    </Syntaxes>
  </Refactoring>
  <Refactoring Id="RR0150" Identifier="ReplaceWhileWithDo" Title="Replace while statement with do statement">
    <Syntaxes>
      <Syntax>while statement</Syntax>
    </Syntaxes>
    <Span>while keyword</Span>
    <Samples>
      <Sample>
        <Before><![CDATA[while (condition)
{
}]]></Before>
        <After><![CDATA[do
{
} while (condition);]]></After>
      </Sample>
    </Samples>
  </Refactoring>
  <Refactoring Id="RR0151" Identifier="ReplaceWhileWithFor" Title="Replace while statement with for statement">
    <Syntaxes>
      <Syntax>while statement</Syntax>
    </Syntaxes>
    <Span>while keyword or selected statement(s)</Span>
  </Refactoring>
  <Refactoring Id="RR0152" Identifier="ReverseForLoop" Title="Reverse for loop">
    <Syntaxes>
      <Syntax>for statement</Syntax>
    </Syntaxes>
  </Refactoring>
  <Refactoring Id="RR0153" Identifier="SimplifyIf" Title="Simplify if">
    <Syntaxes>
      <Syntax>if statement</Syntax>
    </Syntaxes>
    <Span>top if keyword or selected if statement</Span>
  </Refactoring>
  <Refactoring Id="RR0154" Identifier="SimplifyLambdaExpression" Title="Simplify lambda expression">
    <Syntaxes>
      <Syntax>lambda expression with block with single single-line statement</Syntax>
    </Syntaxes>
    <Span>body</Span>
  </Refactoring>
  <Refactoring Id="RR0155" Identifier="SortMemberDeclarations" Title="Sort member declarations">
    <Syntaxes>
      <Syntax>namespace declarations</Syntax>
      <Syntax>class declarations</Syntax>
      <Syntax>struct declarations</Syntax>
      <Syntax>interface declarations</Syntax>
      <Syntax>enum declarations</Syntax>
    </Syntaxes>
    <Span>selected member declarations</Span>
    <Images>
      <Image>SortMembersByKind</Image>
      <Image>SortMembersByName</Image>
      <Image>SortEnumMembersByName</Image>
      <Image>SortEnumMembersByValue</Image>
    </Images>
  </Refactoring>
  <Refactoring Id="RR0156" Identifier="SplitAttributes" Title="Split attributes">
    <Syntaxes>
      <Syntax>selected attribute list</Syntax>
    </Syntaxes>
  </Refactoring>
  <Refactoring Id="RR0157" Identifier="SplitSwitchLabels" Title="Split switch labels">
    <Syntaxes>
      <Syntax>selected switch labels</Syntax>
    </Syntaxes>
  </Refactoring>
  <Refactoring Id="RR0158" Identifier="SplitVariableDeclaration" Title="Split variable declaration">
    <Syntaxes>
      <Syntax>local declaration</Syntax>
      <Syntax>field declaration</Syntax>
      <Syntax>event field declaration</Syntax>
    </Syntaxes>
    <Images>
      <Image>SplitLocalDeclaration</Image>
    </Images>
  </Refactoring>
  <Refactoring Id="RR0159" Identifier="SwapExpressionsInBinaryExpression" Title="Swap expressions in binary expression">
    <Syntaxes>
      <Syntax>logical and/or expression</Syntax>
    </Syntaxes>
    <Span>binary operator</Span>
  </Refactoring>
  <Refactoring Id="RR0160" Identifier="SwapExpressionsInConditionalExpression" Title="Swap expressions in conditional expression">
    <Syntaxes>
      <Syntax>conditional expression</Syntax>
    </Syntaxes>
    <Span>condition</Span>
  </Refactoring>
  <Refactoring Id="RR0161" Identifier="SwapMemberDeclarations" Title="Swap member declarations">
    <Syntaxes>
      <Syntax>empty line between member declarations</Syntax>
    </Syntaxes>
  </Refactoring>
  <Refactoring Id="RR0162" Identifier="SwapStatementsInIfElse" Title="Swap statements in if-else">
    <Syntaxes>
      <Syntax>if statement</Syntax>
    </Syntaxes>
    <Span>top if keyword or selected if statement</Span>
  </Refactoring>
  <Refactoring Id="RR0163" Identifier="Uncomment" Title="Uncomment">
    <Syntaxes>
      <Syntax>single-line comment(s)</Syntax>
    </Syntaxes>
  </Refactoring>
  <Refactoring Id="RR0164" Identifier="UseBitwiseOperationInsteadOfCallingHasFlag" Title="Use bitwise operation instead of calling 'HasFlag'">
    <Syntaxes>
      <Syntax>Enum.HasFlag method invocation</Syntax>
    </Syntaxes>
  </Refactoring>
  <Refactoring Id="RR0165" Identifier="UseCoalesceExpressionInsteadOfIf" Title="Use coalesce expression instead of if">
    <Syntaxes>
      <Syntax>if statement</Syntax>
    </Syntaxes>
    <Span>top if keyword or selected if statement</Span>
  </Refactoring>
  <Refactoring Id="RR0166" Identifier="UseConditionalExpressionInsteadOfIf" Title="Use conditional expression instead of if">
    <Syntaxes>
      <Syntax>if statement</Syntax>
    </Syntaxes>
    <Span>top if keyword or selected if statement</Span>
  </Refactoring>
  <Refactoring Id="RR0167" Identifier="UseElementAccessInsteadOfEnumerableMethod" Title="Use element access instead of 'First/Last'ElementAt' method">
    <Syntaxes>
      <Syntax>First/Last/ElementAt method invocation</Syntax>
    </Syntaxes>
    <Span>method name</Span>
  </Refactoring>
  <Refactoring Id="RR0168" Identifier="UseEmptyStringLiteralInsteadOfStringEmpty" Title="Use &quot;&quot; instead of string.Empty">
    <Syntaxes>
      <Syntax>string.Empty field</Syntax>
    </Syntaxes>
  </Refactoring>
  <Refactoring Id="RR0169" Identifier="UseExpressionBodiedMember" Title="Use expression-bodied member">
    <Syntaxes>
      <Syntax>method</Syntax>
      <Syntax>property</Syntax>
      <Syntax>indexer</Syntax>
      <Syntax>operator</Syntax>
    </Syntaxes>
    <Span>body or accessor list</Span>
  </Refactoring>
  <Refactoring Id="RR0170" Identifier="UseLambdaExpressionInsteadOfAnonymousMethod" Title="Use lambda expression instead of anonymous method">
    <Syntaxes>
      <Syntax>anonymous method</Syntax>
    </Syntaxes>
    <Span>delegate keyword</Span>
  </Refactoring>
  <Refactoring Id="RR0171" Identifier="UseStringEmptyInsteadOfEmptyStringLiteral" Title="Use string.Empty instead of &quot;&quot;" IsEnabledByDefault="false">
    <Syntaxes>
      <Syntax>empty string literal</Syntax>
    </Syntaxes>
  </Refactoring>
  <Refactoring Id="RR0172" Identifier="WrapInCondition" Title="Wrap in condition">
    <Syntaxes>
      <Syntax>selected statements</Syntax>
    </Syntaxes>
  </Refactoring>
  <Refactoring Id="RR0173" Identifier="WrapInElseClause" Title="Wrap in else clause">
    <Syntaxes>
      <Syntax>statement</Syntax>
    </Syntaxes>
  </Refactoring>
  <Refactoring Id="RR0174" Identifier="WrapInIfDirective" Title="Wrap in #if directive">
    <Syntaxes>
      <Syntax>selected lines</Syntax>
    </Syntaxes>
  </Refactoring>
  <Refactoring Id="RR0175" Identifier="WrapInRegion" Title="Wrap in region">
    <Syntaxes>
      <Syntax>selected lines</Syntax>
    </Syntaxes>
  </Refactoring>
  <Refactoring Id="RR0176" Identifier="WrapInTryCatch" Title="Wrap in try-catch">
    <Syntaxes>
      <Syntax>selected statements</Syntax>
    </Syntaxes>
  </Refactoring>
  <Refactoring Id="RR0177" Identifier="WrapInUsingStatement" Title="Wrap in using statement">
    <Syntaxes>
      <Syntax>local declaration of type that implements IDisposable</Syntax>
    </Syntaxes>
  </Refactoring>
  <Refactoring Id="RR0178" Identifier="AddTypeParameter" Title="Add type parameter">
    <Syntaxes>
      <Syntax>class declaration</Syntax>
      <Syntax>struct declaration</Syntax>
      <Syntax>interface declaration</Syntax>
      <Syntax>delegate declaration</Syntax>
      <Syntax>method declaration</Syntax>
      <Syntax>local function</Syntax>
    </Syntaxes>
  </Refactoring>
  <Refactoring Id="RR0179" Identifier="ImplementIEquatableOfT" Title="Implement IEquatable&lt;T&gt;">
    <Syntaxes>
      <Syntax>class declaration</Syntax>
      <Syntax>struct declaration</Syntax>
      <Syntax>interface declaration</Syntax>
    </Syntaxes>
    <Span>base list</Span>
  </Refactoring>
  <Refactoring Id="RR0180" Identifier="InlineUsingStatic" Title="Inline using static">
    <Syntaxes>
      <Syntax>using static directive</Syntax>
    </Syntaxes>
  </Refactoring>
  <Refactoring Id="RR0181" Identifier="InlineConstant" Title="Inline constant">
    <Syntaxes>
      <Syntax>constant declaration</Syntax>
    </Syntaxes>
  </Refactoring>
  <Refactoring Id="RR0182" Identifier="UseStringBuilderInsteadOfConcatenation" Title="Use StringBuilder instead of concatenation">
    <Syntaxes>
      <Syntax>string concatenation</Syntax>
    </Syntaxes>
  </Refactoring>
  <Refactoring Id="RR0183" Identifier="UseListInsteadOfYield" Title="Use List&lt;T&gt; instead of yield">
    <Syntaxes>
      <Syntax>yield return</Syntax>
      <Syntax>yield break</Syntax>
    </Syntaxes>
  </Refactoring>
  <Refactoring Id="RR0184" Identifier="SplitIfStatement" Title="Split if statement">
    <Syntaxes>
      <Syntax>if statement that has logical or expression as a condition</Syntax>
    </Syntaxes>
    <Span>top if keyword or selected if statement</Span>
  </Refactoring>
  <Refactoring Id="RR0185" Identifier="ReplaceObjectCreationWithDefaultValue" Title="Replace object creation with default value">
    <Syntaxes>
      <Syntax>object creation expression</Syntax>
    </Syntaxes>
    <Samples>
      <Sample>
        <Before><![CDATA[var x = new object();]]></Before>
        <After><![CDATA[object x = null;]]></After>
      </Sample>
      <Sample>
        <Before><![CDATA[var arr = new object[0];]]></Before>
        <After><![CDATA[object[] arr = null;]]></After>
      </Sample>
    </Samples>
  </Refactoring>
  <Refactoring Id="RR0186" Identifier="ChangeAccessibility" Title="Change accessibility">
    <Syntaxes>
      <Syntax>access modifier</Syntax>
    </Syntaxes>
  </Refactoring>
  <Refactoring Id="RR0187" Identifier="FormatConstraintClauses" Title="Format constraint clauses">
    <Syntaxes>
      <Syntax>type parameter constraint clause</Syntax>
    </Syntaxes>
    <Samples>
      <Sample>
        <Before><![CDATA[private void Foo<T1, T2, T3>() where T1 : class where T2 : class where T3 : class
{
}]]></Before>
        <After><![CDATA[private void Foo<T1, T2, T3>()
    where T1 : class
    where T2 : class
    where T3 : class
{
}]]></After>
      </Sample>
    </Samples>
  </Refactoring>
  <Refactoring Id="RR0188" Identifier="ReplaceForEachWithForAndReverseLoop" Title="Replace foreach with for and reverse loop" IsEnabledByDefault="false">
    <Syntaxes>
      <Syntax>foreach statement</Syntax>
    </Syntaxes>
    <Samples>
      <Sample>
        <Before><![CDATA[foreach (object item in items)
{
    yield return item;
}]]></Before>
        <After><![CDATA[for (int i = items.Count - 1; i >= 0; i--)
{
    yield return items[i];
}]]></After>
      </Sample>
    </Samples>
  </Refactoring>
  <Refactoring Id="RR0189" Identifier="ReduceIfNesting" Title="Reduce if nesting">
    <Syntaxes>
      <Syntax>if statement</Syntax>
    </Syntaxes>
    <Span>if keyword</Span>
    <Samples>
      <Sample>
        <Before><![CDATA[if (condition1)
{
    Foo1();

    if (condition2)
    {
        Foo2();

        if (condition3)
        {
            Foo3();
        }
    }
}]]></Before>
        <After><![CDATA[if (!condition1)
{
    return;
}

Foo1();

if (!condition2)
{
    return;
}

Foo2();

if (!condition3)
{
    return;
}

Foo3();]]></After>
      </Sample>
    </Samples>
  </Refactoring>
  <Refactoring Id="RR0190" Identifier="ReplaceIfElseWithIfReturn" Title="Replace if-else with if-return">
    <Syntaxes>
      <Syntax>if statement</Syntax>
    </Syntaxes>
    <Span>selected if statement or if keyword</Span>
  </Refactoring>
  <Refactoring Id="RR0191" Identifier="UseCSharp6DictionaryInitializer" Title="Use C# 6.0 dictionary initializer">
    <Syntaxes>
      <Syntax>collection initializer</Syntax>
    </Syntaxes>
    <Samples>
      <Sample>
        <Before><![CDATA[var dic = new Dictionary<int, string>() { { 0, "0" } };]]></Before>
        <After><![CDATA[var dic = new Dictionary<int, string>() { [0] = "0" };]]></After>
      </Sample>
    </Samples>
  </Refactoring>
  <Refactoring Id="RR0192" Identifier="ReplaceCommentWithDocumentationComment" Title="Replace comment with documentation comment">
    <Syntaxes>
      <Syntax>single-line comment</Syntax>
    </Syntaxes>
    <Samples>
      <Sample>
        <Before><![CDATA[// comment
public class Foo
{
}]]></Before>
        <After><![CDATA[/// <summary>
/// comment
/// </summary>
public class Foo
{
}]]></After>
      </Sample>
    </Samples>
  </Refactoring>
  <Refactoring Id="RR0193" Identifier="ReplaceInterpolatedStringWithConcatenation" Title="Replace interpolated string with concatenation">
    <Syntaxes>
      <Syntax>interpolated string</Syntax>
    </Syntaxes>
    <Samples>
      <Sample>
        <Before><![CDATA[string s = $"a{b}c";]]></Before>
        <After><![CDATA[string s = "a" + b + "c";]]></After>
      </Sample>
    </Samples>
  </Refactoring>
  <Refactoring Id="RR0194" Identifier="SplitDeclarationAndInitialization" Title="Split declaration and initialization">
    <Syntaxes>
      <Syntax>local variable declaration</Syntax>
    </Syntaxes>
    <Span>equals token</Span>
    <Samples>
      <Sample>
        <Before><![CDATA[var s = GetValue();]]></Before>
        <After><![CDATA[string s;
s = GetValue();]]></After>
      </Sample>
    </Samples>
  </Refactoring>
<<<<<<< HEAD
  <Refactoring Id="RR0195" Identifier="AddMemberToInterface" Title="Add member to interface">
    <Syntaxes>
      <Syntax>method</Syntax>
      <Syntax>property</Syntax>
      <Syntax>indexer</Syntax>
      <Syntax>event</Syntax>
    </Syntaxes>
    <Span>identifier</Span>
    <Samples>
      <Sample>
        <Before><![CDATA[public class Foo : IFoo
{
    public void Bar()
    {
    }
}

public interface IFoo
{
}]]></Before>
        <After><![CDATA[public class Foo : IFoo
{
    public void Bar()
    {
    }
}

public interface IFoo
{
    void Bar();
=======
  <Refactoring Id="RR0195" Identifier="MergeIfWithParentIf" Title="Merge if with parent if">
    <Syntaxes>
      <Syntax>if statement</Syntax>
    </Syntaxes>
    <Span>if keyword</Span>
    <Samples>
      <Sample>
        <Before><![CDATA[if (x)
{
    if (y)
    {
    }
}
else
{
}]]></Before>
        <After><![CDATA[if (x && y)
{
}
else
{
>>>>>>> 2386de4a
}]]></After>
      </Sample>
    </Samples>
  </Refactoring>
</Refactorings><|MERGE_RESOLUTION|>--- conflicted
+++ resolved
@@ -1397,7 +1397,6 @@
       </Sample>
     </Samples>
   </Refactoring>
-<<<<<<< HEAD
   <Refactoring Id="RR0195" Identifier="AddMemberToInterface" Title="Add member to interface">
     <Syntaxes>
       <Syntax>method</Syntax>
@@ -1428,8 +1427,11 @@
 public interface IFoo
 {
     void Bar();
-=======
-  <Refactoring Id="RR0195" Identifier="MergeIfWithParentIf" Title="Merge if with parent if">
+}]]></After>
+      </Sample>
+    </Samples>
+  </Refactoring>
+  <Refactoring Id="RR0196" Identifier="MergeIfWithParentIf" Title="Merge if with parent if">
     <Syntaxes>
       <Syntax>if statement</Syntax>
     </Syntaxes>
@@ -1450,7 +1452,6 @@
 }
 else
 {
->>>>>>> 2386de4a
 }]]></After>
       </Sample>
     </Samples>
