--- conflicted
+++ resolved
@@ -1235,8 +1235,13 @@
       <Syntax>interpolated string</Syntax>
     </Syntaxes>
   </Refactoring>
-<<<<<<< HEAD
-  <Refactoring Id="RR0194" Identifier="AddMemberToInterface" Title="Add member to interface">
+  <Refactoring Id="RR0194" Identifier="SplitDeclarationAndInitialization" Title="Split declaration and initialization">
+    <Syntaxes>
+      <Syntax>local variable declaration</Syntax>
+    </Syntaxes>
+    <Scope>equals token</Scope>
+  </Refactoring>
+  <Refactoring Id="RR0195" Identifier="AddMemberToInterface" Title="Add member to interface">
     <Syntaxes>
       <Syntax>method</Syntax>
       <Syntax>property</Syntax>
@@ -1244,12 +1249,5 @@
       <Syntax>event</Syntax>
     </Syntaxes>
     <Scope>identifier</Scope>
-=======
-  <Refactoring Id="RR0194" Identifier="SplitDeclarationAndInitialization" Title="Split declaration and initialization">
-    <Syntaxes>
-      <Syntax>local variable declaration</Syntax>
-    </Syntaxes>
-    <Scope>equals token</Scope>
->>>>>>> f557c63c
-  </Refactoring>
+  </Refactoring></Refactorings>
 </Refactorings>