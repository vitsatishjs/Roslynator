﻿// Copyright (c) Josef Pihrt. All rights reserved. Licensed under the Apache License, Version 2.0. See License.txt in the project root for license information.

using System.Threading;
using System.Threading.Tasks;
using Microsoft.CodeAnalysis;
using Microsoft.CodeAnalysis.CSharp;
using Microsoft.CodeAnalysis.CSharp.Syntax;
using static Microsoft.CodeAnalysis.CSharp.SyntaxFactory;
using static Roslynator.CSharp.CSharpFactory;

namespace Roslynator.CSharp.Refactorings
{
    internal static class ExpandEventRefactoring
    {
        public static bool CanRefactor(EventFieldDeclarationSyntax eventDeclaration)
        {
            return eventDeclaration.IsParentKind(SyntaxKind.ClassDeclaration, SyntaxKind.StructDeclaration)
                && eventDeclaration.Declaration?.Variables.Count == 1;
        }

        public static Task<Document> RefactorAsync(
            Document document,
            EventFieldDeclarationSyntax eventDeclaration,
            CancellationToken cancellationToken = default(CancellationToken))
        {
            EventDeclarationSyntax newNode = ExpandEvent(eventDeclaration)
                .WithTriviaFrom(eventDeclaration)
                .WithFormatterAnnotation();

            return document.ReplaceNodeAsync(eventDeclaration, newNode, cancellationToken);
        }

        private static EventDeclarationSyntax ExpandEvent(EventFieldDeclarationSyntax eventDeclaration)
        {
            AccessorListSyntax accessorList = AccessorList(
<<<<<<< HEAD
                AddAccessorDeclaration(Block()),
=======
                AddAccessorDeclaration(Block(OpenBraceToken(), List<StatementSyntax>(), CloseBraceToken().WithNavigationAnnotation())),
>>>>>>> 4acebedd
                RemoveAccessorDeclaration(Block()));

            accessorList = accessorList
                .RemoveWhitespaceOrEndOfLineTrivia()
                .WithCloseBraceToken(accessorList.CloseBraceToken.WithLeadingTrivia(NewLine()));

            VariableDeclaratorSyntax declarator = eventDeclaration.Declaration.Variables[0];

            return EventDeclaration(
                eventDeclaration.AttributeLists,
                eventDeclaration.Modifiers,
                eventDeclaration.Declaration.Type,
                default(ExplicitInterfaceSpecifierSyntax),
                declarator.Identifier,
                accessorList);
        }
    }
}<|MERGE_RESOLUTION|>--- conflicted
+++ resolved
@@ -33,11 +33,7 @@
         private static EventDeclarationSyntax ExpandEvent(EventFieldDeclarationSyntax eventDeclaration)
         {
             AccessorListSyntax accessorList = AccessorList(
-<<<<<<< HEAD
-                AddAccessorDeclaration(Block()),
-=======
                 AddAccessorDeclaration(Block(OpenBraceToken(), List<StatementSyntax>(), CloseBraceToken().WithNavigationAnnotation())),
->>>>>>> 4acebedd
                 RemoveAccessorDeclaration(Block()));
 
             accessorList = accessorList
