--- conflicted
+++ resolved
@@ -21,18 +21,6 @@
             ConditionalExpressionSyntax conditionalExpression,
             CancellationToken cancellationToken = default(CancellationToken))
         {
-<<<<<<< HEAD
-            ConditionalExpressionSyntax newNode = conditionalExpression.Update(
-                condition: Negator.LogicallyNegate(conditionalExpression.Condition),
-                questionToken: conditionalExpression.QuestionToken,
-                whenTrue: conditionalExpression.WhenFalse.WithTriviaFrom(conditionalExpression.WhenTrue),
-                colonToken: conditionalExpression.ColonToken,
-                whenFalse: conditionalExpression.WhenTrue.WithTriviaFrom(conditionalExpression.WhenFalse));
-
-            newNode = newNode.WithFormatterAnnotation();
-
-            return document.ReplaceNodeAsync(conditionalExpression, newNode, cancellationToken);
-=======
             SemanticModel semanticModel = await document.GetSemanticModelAsync(cancellationToken).ConfigureAwait(false);
 
             ConditionalExpressionSyntax newNode = conditionalExpression.Update(
@@ -45,7 +33,6 @@
             newNode = newNode.WithFormatterAnnotation();
 
             return await document.ReplaceNodeAsync(conditionalExpression, newNode, cancellationToken).ConfigureAwait(false);
->>>>>>> 424e98bc
         }
     }
 }