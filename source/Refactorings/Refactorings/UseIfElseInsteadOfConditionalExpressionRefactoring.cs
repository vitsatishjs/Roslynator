--- conflicted
+++ resolved
@@ -30,22 +30,11 @@
             }
             else if (parent is AssignmentExpressionSyntax assignment)
             {
-<<<<<<< HEAD
-                if (parent is AssignmentExpressionSyntax assignment)
-                {
-                    if (assignment.Parent is ExpressionStatementSyntax expressionStatement)
-                    {
-                        context.RegisterRefactoring(
-                            Title,
-                            cancellationToken => RefactorAsync(context.Document, expressionStatement, conditionalExpression, cancellationToken));
-                    }
-=======
                 if (assignment.Parent is ExpressionStatementSyntax expressionStatement)
                 {
                     context.RegisterRefactoring(
                         Title,
                         cancellationToken => RefactorAsync(context.Document, expressionStatement, conditionalExpression, cancellationToken));
->>>>>>> c3426cdf
                 }
             }
             else
