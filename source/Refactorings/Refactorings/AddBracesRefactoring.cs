--- conflicted
+++ resolved
@@ -81,14 +81,7 @@
                 }
                 else if (parent is IfStatementSyntax parentStatement)
                 {
-<<<<<<< HEAD
-                    var parentStatement = parent as IfStatementSyntax;
-
-                    if (parentStatement != null)
-                        return parentStatement.GetTopmostIf();
-=======
                     return parentStatement.GetTopmostIf();
->>>>>>> 4acebedd
                 }
             }
 
