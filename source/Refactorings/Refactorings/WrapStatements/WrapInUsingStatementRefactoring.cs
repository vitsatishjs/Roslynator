﻿// Copyright (c) Josef Pihrt. All rights reserved. Licensed under the Apache License, Version 2.0. See License.txt in the project root for license information.

using System.Collections.Generic;
using System.Collections.Immutable;
using System.Linq;
using System.Threading.Tasks;
using Microsoft.CodeAnalysis;
using Microsoft.CodeAnalysis.CSharp;
using Microsoft.CodeAnalysis.CSharp.Syntax;
using Roslynator.CSharp.Syntax;
using static Microsoft.CodeAnalysis.CSharp.SyntaxFactory;

namespace Roslynator.CSharp.Refactorings.WrapStatements
{
    internal class WrapInUsingStatementRefactoring : WrapStatementsRefactoring<UsingStatementSyntax>
    {
        public async Task ComputeRefactoringAsync(RefactoringContext context, StatementsSelection selectedStatements)
        {
            SingleLocalDeclarationStatementInfo localInfo = SyntaxInfo.SingleLocalDeclarationStatementInfo(selectedStatements.FirstOrDefault() as LocalDeclarationStatementSyntax);

<<<<<<< HEAD
            if (statement?.IsKind(SyntaxKind.LocalDeclarationStatement) == true)
            {
                var localDeclaration = (LocalDeclarationStatementSyntax)statement;
                VariableDeclarationSyntax declaration = localDeclaration.Declaration;

                if (declaration != null)
                {
                    VariableDeclaratorSyntax variable = declaration.Variables.SingleOrDefault(shouldthrow: false);

                    if (variable?.Initializer?.Value?.IsKind(SyntaxKind.ObjectCreationExpression) == true
                        && declaration.Type != null)
                    {
                        SemanticModel semanticModel = await context.GetSemanticModelAsync().ConfigureAwait(false);

                        ITypeSymbol typeSymbol = semanticModel.GetTypeSymbol(declaration.Type, context.CancellationToken);

                        if (typeSymbol?.IsNamedType() == true
                            && ((INamedTypeSymbol)typeSymbol).Implements(SpecialType.System_IDisposable))
                        {
                            context.RegisterRefactoring(
                                $"Using '{variable.Identifier.ValueText}'",
                                cancellationToken => RefactorAsync(context.Document, selectedStatements, cancellationToken));
                        }
                    }
                }
            }
=======
            if (!localInfo.Success)
                return;

            ExpressionSyntax value = localInfo.Initializer?.Value;

            if (value == null)
                return;

            if (value.Kind() == SyntaxKind.DefaultExpression)
                return;

            if (value is LiteralExpressionSyntax)
                return;

            SemanticModel semanticModel = await context.GetSemanticModelAsync().ConfigureAwait(false);

            var typeSymbol = semanticModel.GetTypeSymbol(localInfo.Type, context.CancellationToken) as INamedTypeSymbol;

            if (typeSymbol?.Implements(SpecialType.System_IDisposable) != true)
                return;

            context.RegisterRefactoring(
                $"Using '{localInfo.IdentifierText}'",
                cancellationToken => RefactorAsync(context.Document, selectedStatements, cancellationToken));
>>>>>>> 41316435
        }

        public override UsingStatementSyntax CreateStatement(ImmutableArray<StatementSyntax> statements)
        {
            var localDeclaration = (LocalDeclarationStatementSyntax)statements[0];

            UsingStatementSyntax usingStatement = UsingStatement(
                localDeclaration.Declaration.WithoutTrivia(),
                null,
                CreateBlock(statements, localDeclaration));

            return usingStatement
                .WithLeadingTrivia(localDeclaration.GetLeadingTrivia())
                .WithTrailingTrivia(statements.Last().GetTrailingTrivia())
                .WithFormatterAnnotation();
        }

        private static BlockSyntax CreateBlock(ImmutableArray<StatementSyntax> statements, LocalDeclarationStatementSyntax localDeclaration)
        {
            if (statements.Length > 1)
            {
                var nodes = new List<StatementSyntax>(statements.Skip(1));

                nodes[0] = nodes[0].WithLeadingTrivia(
                    localDeclaration
                        .GetTrailingTrivia()
                        .AddRange(nodes[0].GetLeadingTrivia()));

                nodes[nodes.Count - 1] = nodes[nodes.Count - 1].WithTrailingTrivia();

                return Block(nodes);
            }

            return Block();
        }
    }
}<|MERGE_RESOLUTION|>--- conflicted
+++ resolved
@@ -18,34 +18,6 @@
         {
             SingleLocalDeclarationStatementInfo localInfo = SyntaxInfo.SingleLocalDeclarationStatementInfo(selectedStatements.FirstOrDefault() as LocalDeclarationStatementSyntax);
 
-<<<<<<< HEAD
-            if (statement?.IsKind(SyntaxKind.LocalDeclarationStatement) == true)
-            {
-                var localDeclaration = (LocalDeclarationStatementSyntax)statement;
-                VariableDeclarationSyntax declaration = localDeclaration.Declaration;
-
-                if (declaration != null)
-                {
-                    VariableDeclaratorSyntax variable = declaration.Variables.SingleOrDefault(shouldthrow: false);
-
-                    if (variable?.Initializer?.Value?.IsKind(SyntaxKind.ObjectCreationExpression) == true
-                        && declaration.Type != null)
-                    {
-                        SemanticModel semanticModel = await context.GetSemanticModelAsync().ConfigureAwait(false);
-
-                        ITypeSymbol typeSymbol = semanticModel.GetTypeSymbol(declaration.Type, context.CancellationToken);
-
-                        if (typeSymbol?.IsNamedType() == true
-                            && ((INamedTypeSymbol)typeSymbol).Implements(SpecialType.System_IDisposable))
-                        {
-                            context.RegisterRefactoring(
-                                $"Using '{variable.Identifier.ValueText}'",
-                                cancellationToken => RefactorAsync(context.Document, selectedStatements, cancellationToken));
-                        }
-                    }
-                }
-            }
-=======
             if (!localInfo.Success)
                 return;
 
@@ -70,7 +42,6 @@
             context.RegisterRefactoring(
                 $"Using '{localInfo.IdentifierText}'",
                 cancellationToken => RefactorAsync(context.Document, selectedStatements, cancellationToken));
->>>>>>> 41316435
         }
 
         public override UsingStatementSyntax CreateStatement(ImmutableArray<StatementSyntax> statements)
