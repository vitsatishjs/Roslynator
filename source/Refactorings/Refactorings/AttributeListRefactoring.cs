--- conflicted
+++ resolved
@@ -19,42 +19,6 @@
             if (context.IsAnyRefactoringEnabled(
                     RefactoringIdentifiers.SplitAttributes,
                     RefactoringIdentifiers.MergeAttributes)
-<<<<<<< HEAD
-                && !member.IsKind(SyntaxKind.NamespaceDeclaration))
-            {
-                SyntaxListSelection<AttributeListSyntax> selectedAttributeLists;
-                if (SyntaxListSelection<AttributeListSyntax>.TryCreate(member.GetAttributeLists(), context.Span, out selectedAttributeLists))
-                {
-                    if (context.IsRefactoringEnabled(RefactoringIdentifiers.SplitAttributes)
-                        && selectedAttributeLists.Any(f => f.Attributes.Count > 1))
-                    {
-                        context.RegisterRefactoring(
-                            "Split attributes",
-                            cancellationToken =>
-                            {
-                                return SplitAsync(
-                                    context.Document,
-                                    member,
-                                    selectedAttributeLists.ToArray(),
-                                    cancellationToken);
-                            });
-                    }
-
-                    if (context.IsRefactoringEnabled(RefactoringIdentifiers.MergeAttributes)
-                        && selectedAttributeLists.Count > 1)
-                    {
-                        context.RegisterRefactoring(
-                            "Merge attributes",
-                            cancellationToken =>
-                            {
-                                return MergeAsync(
-                                    context.Document,
-                                    member,
-                                    selectedAttributeLists.ToArray(),
-                                    cancellationToken);
-                            });
-                    }
-=======
                 && !member.IsKind(SyntaxKind.NamespaceDeclaration)
                 && SyntaxListSelection<AttributeListSyntax>.TryCreate(member.GetAttributeLists(), context.Span, out SyntaxListSelection<AttributeListSyntax> selectedAttributeLists))
             {
@@ -86,7 +50,6 @@
                                 selectedAttributeLists.ToArray(),
                                 cancellationToken);
                         });
->>>>>>> 4acebedd
                 }
             }
         }
@@ -195,7 +158,7 @@
                     return ((AccessorDeclarationSyntax)node).AttributeLists;
                 default:
                     {
-                        Debug.Fail(node.Kind().ToString());
+                        Debug.Assert(false, node.Kind().ToString());
                         return default(SyntaxList<AttributeListSyntax>);
                     }
             }
@@ -253,7 +216,7 @@
                     return ((AccessorDeclarationSyntax)node).WithAttributeLists(attributeLists);
                 default:
                     {
-                        Debug.Fail(node.Kind().ToString());
+                        Debug.Assert(false, node.Kind().ToString());
                         return node;
                     }
             }
