﻿// Copyright (c) Josef Pihrt. All rights reserved. Licensed under the Apache License, Version 2.0. See License.txt in the project root for license information.

using System.Diagnostics;
using System.Linq;
using System.Threading;
using System.Threading.Tasks;
using Microsoft.CodeAnalysis;
using Microsoft.CodeAnalysis.CSharp;
using Microsoft.CodeAnalysis.CSharp.Syntax;
using static Microsoft.CodeAnalysis.CSharp.SyntaxFactory;
using static Roslynator.CSharp.CSharpFactory;

namespace Roslynator.CSharp.Refactorings
{
    internal static class ReplaceMethodGroupWithLambdaRefactoring
    {
        public static async Task ComputeRefactoringAsync(RefactoringContext context, AssignmentExpressionSyntax assignment)
        {
            await ComputeRefactoringAsync(context, assignment.Right).ConfigureAwait(false);
        }

        public static async Task ComputeRefactoringAsync(RefactoringContext context, ArgumentSyntax argument)
        {
            await ComputeRefactoringAsync(context, argument.Expression).ConfigureAwait(false);
        }

        private static async Task ComputeRefactoringAsync(RefactoringContext context, ExpressionSyntax expression)
        {
            if (expression?.IsKind(SyntaxKind.IdentifierName, SyntaxKind.SimpleMemberAccessExpression) == true
                && context.Span.IsContainedInSpanOrBetweenSpans(expression))
            {
                SemanticModel semanticModel = await context.GetSemanticModelAsync().ConfigureAwait(false);

                var methodSymbol = semanticModel.GetSymbol(expression, context.CancellationToken) as IMethodSymbol;

                if (methodSymbol?.IsImplicitlyDeclared == false
                    && methodSymbol.PartialDefinitionPart == null)
                {
                    Debug.Assert(methodSymbol.DeclaringSyntaxReferences.Any(), "");

                    SyntaxReference syntaxReference = methodSymbol.DeclaringSyntaxReferences.FirstOrDefault();

                    if (syntaxReference != null)
                    {
                        SyntaxNode node = await syntaxReference.GetSyntaxAsync(context.CancellationToken).ConfigureAwait(false);

                        Debug.Assert(node.IsKind(SyntaxKind.MethodDeclaration), node.Kind().ToString());

                        if (node.IsKind(SyntaxKind.MethodDeclaration))
                        {
                            var methodDeclaration = (MethodDeclarationSyntax)node;

                            if (!methodDeclaration.ContainsYield())
                            {
                                context.RegisterRefactoring(
                               $"Replace '{expression}' with lambda",
                               cancellationToken => RefactorAsync(context.Document, expression, methodDeclaration, cancellationToken));
                            }
                        }
                    }
                }
            }
        }

        private static Task<Document> RefactorAsync(
            Document document,
            ExpressionSyntax expression,
            MethodDeclarationSyntax methodDeclaration,
            CancellationToken cancellationToken)
        {
            ParenthesizedLambdaExpressionSyntax lambda = CreateLambdaExpression(methodDeclaration)
                .WithTriviaFrom(expression)
                .WithFormatterAnnotation();

            return document.ReplaceNodeAsync(expression, lambda, cancellationToken);
        }

        private static ParenthesizedLambdaExpressionSyntax CreateLambdaExpression(MethodDeclarationSyntax methodDeclaration)
        {
            CSharpSyntaxNode body = GetLambdaBody(methodDeclaration);

            if (methodDeclaration.Modifiers.Contains(SyntaxKind.AsyncKeyword))
            {
                return ParenthesizedLambdaExpression(
                    AsyncKeyword(),
                    methodDeclaration.ParameterList,
                    EqualsGreaterThanToken(),
                    body);
            }
            else
            {
                return ParenthesizedLambdaExpression(
                    methodDeclaration.ParameterList,
                    body);
            }
        }

        private static CSharpSyntaxNode GetLambdaBody(MethodDeclarationSyntax methodDeclaration)
        {
            BlockSyntax body = methodDeclaration.Body;

            if (body != null)
            {
<<<<<<< HEAD
                StatementSyntax statement = body.SingleStatementOrDefault();
=======
                StatementSyntax statement = body.Statements.SingleOrDefault(shouldThrow: false);
>>>>>>> 4acebedd

                if (statement != null)
                {
                    ExpressionSyntax expression = GetStatementExpression(statement);

                    if (expression?.IsMissing == false)
                        return expression;
                }

                return body;
            }
            else
            {
                ExpressionSyntax expression = methodDeclaration.ExpressionBody?.Expression;

                if (expression?.IsMissing == false)
                    return expression;
            }

            Debug.Fail(methodDeclaration.ToString());

            return Block();
        }

        private static ExpressionSyntax GetStatementExpression(StatementSyntax statement)
        {
            switch (statement.Kind())
            {
                case SyntaxKind.ReturnStatement:
                    return ((ReturnStatementSyntax)statement).Expression;
                case SyntaxKind.ExpressionStatement:
                    return ((ExpressionStatementSyntax)statement).Expression;
                default:
                    return null;
            }
        }
    }
}<|MERGE_RESOLUTION|>--- conflicted
+++ resolved
@@ -101,11 +101,7 @@
 
             if (body != null)
             {
-<<<<<<< HEAD
-                StatementSyntax statement = body.SingleStatementOrDefault();
-=======
                 StatementSyntax statement = body.Statements.SingleOrDefault(shouldThrow: false);
->>>>>>> 4acebedd
 
                 if (statement != null)
                 {
@@ -125,7 +121,7 @@
                     return expression;
             }
 
-            Debug.Fail(methodDeclaration.ToString());
+            Debug.Assert(false, methodDeclaration.ToString());
 
             return Block();
         }
