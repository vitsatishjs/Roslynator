--- conflicted
+++ resolved
@@ -4,10 +4,7 @@
 using Microsoft.CodeAnalysis;
 using Microsoft.CodeAnalysis.CSharp.Syntax;
 using Roslynator.CSharp.Refactorings.If;
-<<<<<<< HEAD
-=======
 using Roslynator.CSharp.Refactorings.ReduceIfNesting;
->>>>>>> 4acebedd
 
 namespace Roslynator.CSharp.Refactorings
 {
@@ -28,12 +25,8 @@
                     var options = new IfAnalysisOptions(
                         useCoalesceExpression: context.IsRefactoringEnabled(RefactoringIdentifiers.UseCoalesceExpressionInsteadOfIf),
                         useConditionalExpression: context.IsRefactoringEnabled(RefactoringIdentifiers.UseConditionalExpressionInsteadOfIf),
-<<<<<<< HEAD
-                        useBooleanExpression: context.IsRefactoringEnabled(RefactoringIdentifiers.SimplifyIf));
-=======
                         useBooleanExpression: context.IsRefactoringEnabled(RefactoringIdentifiers.SimplifyIf),
                         useExpression: false);
->>>>>>> 4acebedd
 
                     foreach (IfRefactoring refactoring in IfRefactoring.Analyze(ifStatement, options, semanticModel, context.CancellationToken))
                     {
@@ -51,15 +44,12 @@
 
                 if (context.IsRefactoringEnabled(RefactoringIdentifiers.SplitIfStatement))
                     SplitIfStatementRefactoring.ComputeRefactoring(context, ifStatement);
-<<<<<<< HEAD
-=======
 
                 if (context.IsRefactoringEnabled(RefactoringIdentifiers.MergeIfWithParentIf)
                     && context.Span.IsEmptyAndContainedInSpan(ifStatement.IfKeyword))
                 {
                     MergeIfWithParentIfRefactoring.ComputeRefactoring(context, ifStatement);
                 }
->>>>>>> 4acebedd
             }
 
             if (context.IsRefactoringEnabled(RefactoringIdentifiers.ReduceIfNesting)
@@ -67,24 +57,6 @@
             {
                 SemanticModel semanticModel = await context.GetSemanticModelAsync().ConfigureAwait(false);
 
-<<<<<<< HEAD
-                if (ReduceIfNestingRefactoring.IsFixable(
-                    ifStatement,
-                    semanticModel,
-                    semanticModel.GetTypeByMetadataName(MetadataNames.System_Threading_Tasks_Task),
-                    context.CancellationToken,
-                    topLevelOnly: false))
-                {
-                    context.RegisterRefactoring(
-                        "Reduce if nesting",
-                        cancellationToken => ReduceIfNestingRefactoring.RefactorAsync(context.Document, ifStatement, false, context.CancellationToken));
-
-                    if (ReduceIfNestingRefactoring.IsFixableRecursively(ifStatement))
-                    {
-                        context.RegisterRefactoring(
-                            "Reduce if nesting (recursively)",
-                            cancellationToken => ReduceIfNestingRefactoring.RefactorAsync(context.Document, ifStatement, true, context.CancellationToken));
-=======
                 ReduceIfNestingAnalysis analysis = ReduceIfNestingRefactoring.Analyze(
                     ifStatement,
                     semanticModel,
@@ -106,7 +78,6 @@
                         context.RegisterRefactoring(
                             "Reduce if nesting (recursively)",
                             cancellationToken => ReduceIfNestingRefactoring.RefactorAsync(context.Document, ifStatement, analysis.JumpKind, true, cancellationToken));
->>>>>>> 4acebedd
                     }
                 }
             }
