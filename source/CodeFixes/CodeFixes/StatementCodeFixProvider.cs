--- conflicted
+++ resolved
@@ -29,10 +29,6 @@
         {
             if (!Settings.IsAnyCodeFixEnabled(
                 CodeFixIdentifiers.RemoveEmptySwitchStatement,
-<<<<<<< HEAD
-                CodeFixIdentifiers.IntroduceLocalVariable,
-=======
->>>>>>> a979d087
                 CodeFixIdentifiers.RemoveJumpStatement,
                 CodeFixIdentifiers.ReplaceBreakWithContinue))
             {
@@ -94,12 +90,6 @@
                                     }
                                 }
                             }
-
-                            break;
-                        }
-<<<<<<< HEAD
-                    case CompilerDiagnosticIdentifiers.NoEnclosingLoopOutOfWhichToBreakOrContinue:
-                        {
                             if (Settings.IsCodeFixEnabled(CodeFixIdentifiers.RemoveJumpStatement))
                                 CodeFixRegistrator.RemoveStatement(context, diagnostic, statement);
 
@@ -107,7 +97,6 @@
                                 && statement.Kind() == SyntaxKind.BreakStatement)
                             {
                                 SemanticModel semanticModel = await context.GetSemanticModelAsync().ConfigureAwait(false);
-
                                 if (semanticModel.GetEnclosingSymbol(statement.SpanStart, context.CancellationToken) is IMethodSymbol methodSymbol)
                                 {
                                     if (methodSymbol.ReturnsVoid
@@ -136,8 +125,6 @@
 
                             break;
                         }
-=======
->>>>>>> a979d087
                 }
             }
         }
