--- conflicted
+++ resolved
@@ -52,12 +52,8 @@
                 && !Settings.IsCodeFixEnabled(CodeFixIdentifiers.AddArgumentList)
                 && !Settings.IsCodeFixEnabled(CodeFixIdentifiers.ReplaceConditionalExpressionWithIfElse)
                 && !Settings.IsCodeFixEnabled(CodeFixIdentifiers.ReplaceConstantWithField)
-<<<<<<< HEAD
-                && !Settings.IsCodeFixEnabled(CodeFixIdentifiers.ChangeTypeAccordingToInitializer))
-=======
                 && !Settings.IsCodeFixEnabled(CodeFixIdentifiers.ChangeTypeAccordingToInitializer)
                 && !Settings.IsCodeFixEnabled(CodeFixIdentifiers.ReplaceYieldReturnWithForEach))
->>>>>>> 7eb4d46b
             {
                 return;
             }
@@ -199,13 +195,8 @@
                             {
                                 CodeAction codeAction = CodeAction.Create(
                                     ReplaceConstantWithFieldRefactoring.Title,
-<<<<<<< HEAD
-                                    cancellationToken => ReplaceConstantWithFieldRefactoring.RefactorAsync(context.Document, fieldDeclaration, cancellationToken));
-                                    GetEquivalenceKey(diagnostic);
-=======
                                     cancellationToken => ReplaceConstantWithFieldRefactoring.RefactorAsync(context.Document, fieldDeclaration, cancellationToken),
                                     GetEquivalenceKey(diagnostic));
->>>>>>> 7eb4d46b
 
                                 context.RegisterCodeFix(codeAction, diagnostic);
                                 break;
