--- conflicted
+++ resolved
@@ -98,10 +98,7 @@
         public const string ChangeTypeToVar = Prefix + "0092";
         public const string RemoveDefaultValueFromParameter = Prefix + "0093";
         public const string ReplaceConstantWithField = Prefix + "0094";
-<<<<<<< HEAD
-=======
         public const string ReplaceStructWithClass = Prefix + "0095";
         public const string ReplaceYieldReturnWithForEach = Prefix + "0096";
->>>>>>> 093916b6
     }
 }