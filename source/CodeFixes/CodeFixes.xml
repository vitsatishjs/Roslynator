﻿<?xml version="1.0" encoding="utf-8"?>
<CodeFixes>
  <CodeFix Id="RCF0001" Identifier="RemoveUnusedVariable" Title="Remove unused variable">
    <FixableDiagnosticIds>
      <Id>CS0168</Id>
      <Id>CS0219</Id>
    </FixableDiagnosticIds>
  </CodeFix>
  <CodeFix Id="RCF0002" Identifier="AddBreakStatementToSwitchSection" Title="Add break statement to switch section">
    <FixableDiagnosticIds>
      <Id>CS0163</Id>
      <Id>CS8070</Id>
    </FixableDiagnosticIds>
  </CodeFix>
  <CodeFix Id="RCF0003" Identifier="CreateSingletonArray" Title="Create singleton array">
    <FixableDiagnosticIds>
      <Id>CS0266</Id>
    </FixableDiagnosticIds>
  </CodeFix>
  <CodeFix Id="RCF0004" Identifier="AddOutModifierToArgument" Title="Add 'out' modifier to argument">
    <FixableDiagnosticIds>
      <Id>CS1620</Id>
    </FixableDiagnosticIds>
  </CodeFix>
  <CodeFix Id="RCF0005" Identifier="MoveBaseClassBeforeAnyInterface" Title="Base base class before any interface">
    <FixableDiagnosticIds>
      <Id>CS1722</Id>
    </FixableDiagnosticIds>
  </CodeFix>
  <CodeFix Id="RCF0006" Identifier="AddOverrideModifier" Title="Add 'override' modifier">
    <FixableDiagnosticIds>
      <Id>CS0114</Id>
    </FixableDiagnosticIds>
  </CodeFix>
  <CodeFix Id="RCF0007" Identifier="AddNewModifier" Title="Add 'new' modifier">
    <FixableDiagnosticIds>
      <Id>CS0114</Id>
    </FixableDiagnosticIds>
  </CodeFix>
  <CodeFix Id="RCF0008" Identifier="ExtractDeclarationFromUsingStatement" Title="Extract declaration from using statement">
    <FixableDiagnosticIds>
      <Id>CS1674</Id>
    </FixableDiagnosticIds>
  </CodeFix>
  <CodeFix Id="RCF0009" Identifier="AddBracesToDeclarationOrLabeledStatement" Title="Add braces to declaration or labeled statement">
    <FixableDiagnosticIds>
      <Id>CS1023</Id>
    </FixableDiagnosticIds>
  </CodeFix>
  <CodeFix Id="RCF0010" Identifier="MarkOperatorAsPublicAndStatic" Title="Mark operator as 'public' and 'static'">
    <FixableDiagnosticIds>
      <Id>CS0558</Id>
    </FixableDiagnosticIds>
  </CodeFix>
  <CodeFix Id="RCF0011" Identifier="RemoveDuplicateModifier" Title="Remove duplicate modifier">
    <FixableDiagnosticIds>
      <Id>CS1004</Id>
    </FixableDiagnosticIds>
  </CodeFix>
  <CodeFix Id="RCF0012" Identifier="RemoveDuplicateAttribute" Title="Remove duplicate attribute">
    <FixableDiagnosticIds>
      <Id>CS0579</Id>
    </FixableDiagnosticIds>
  </CodeFix>
  <CodeFix Id="RCF0013" Identifier="RemoveNewModifier" Title="Remove new modifier">
    <FixableDiagnosticIds>
      <Id>CS0109</Id>
    </FixableDiagnosticIds>
  </CodeFix>
  <CodeFix Id="RCF0014" Identifier="RemoveUnusedLabel" Title="Remove unused label">
    <FixableDiagnosticIds>
      <Id>CS0164</Id>
    </FixableDiagnosticIds>
  </CodeFix>
  <CodeFix Id="RCF0016" Identifier="AddDocumentationComment" Title="Add documentation comment">
    <FixableDiagnosticIds>
      <Id>CS1591</Id>
    </FixableDiagnosticIds>
  </CodeFix>
  <CodeFix Id="RCF0017" Identifier="RemoveUnreachableCode" Title="Unreachable code detected">
    <FixableDiagnosticIds>
      <Id>CS0162</Id>
    </FixableDiagnosticIds>
  </CodeFix>
  <CodeFix Id="RCF0018" Identifier="ChangeMethodReturnType" Title="Change method return type">
    <FixableDiagnosticIds>
      <Id>CS0508</Id>
      <Id>CS0766</Id>
    </FixableDiagnosticIds>
  </CodeFix>
  <CodeFix Id="RCF0019" Identifier="MemberTypeMustMatchOverriddenMemberType" Title="Member type must match overridden member type">
    <FixableDiagnosticIds>
      <Id>CS1715</Id>
    </FixableDiagnosticIds>
  </CodeFix>
  <CodeFix Id="RCF0020" Identifier="AddReturnStatementThatReturnsDefaultValue" Title="Add return statement that returns default value">
    <FixableDiagnosticIds>
      <Id>CS0161</Id>
      <Id>CS1643</Id>
    </FixableDiagnosticIds>
  </CodeFix>
  <CodeFix Id="RCF0021" Identifier="UseYieldReturnInsteadOfReturn" Title="Use yield return instead of return">
    <FixableDiagnosticIds>
      <Id>CS0029</Id>
      <Id>CS1622</Id>
    </FixableDiagnosticIds>
  </CodeFix>
  <CodeFix Id="RCF0022" Identifier="ReplaceStringLiteralWithCharacterLiteral" Title="Replace string literal with character literal">
    <FixableDiagnosticIds>
      <Id>CS0029</Id>
    </FixableDiagnosticIds>
  </CodeFix>
  <CodeFix Id="RCF0023" Identifier="AddComparisonWithBooleanLiteral" Title="Add comparison with boolean literal">
    <FixableDiagnosticIds>
      <Id>CS0019</Id>
      <Id>CS0266</Id>
    </FixableDiagnosticIds>
  </CodeFix>
  <CodeFix Id="RCF0024" Identifier="RemovePropertyOrFieldInitializer" Title="Remove property or field initializer">
    <FixableDiagnosticIds>
      <Id>CS0573</Id>
    </FixableDiagnosticIds>
  </CodeFix>
  <CodeFix Id="RCF0025" Identifier="AddPartialModifier" Title="Add 'partial' modifier">
    <FixableDiagnosticIds>
      <Id>CS0101</Id>
      <Id>CS0102</Id>
      <Id>CS0260</Id>
      <Id>CS0751</Id>
    </FixableDiagnosticIds>
  </CodeFix>
  <CodeFix Id="RCF0026" Identifier="AddBody" Title="Add body">
    <FixableDiagnosticIds>
      <Id>CS0501</Id>
      <Id>CS0756</Id>
      <Id>CS8112</Id>
    </FixableDiagnosticIds>
  </CodeFix>
  <CodeFix Id="RCF0027" Identifier="RemoveRefModifier" Title="Remove 'ref' modifier">
    <FixableDiagnosticIds>
      <Id>CS0192</Id>
      <Id>CS1615</Id>
      <Id>CS1988</Id>
      <Id>CS1623</Id>
    </FixableDiagnosticIds>
  </CodeFix>
  <CodeFix Id="RCF0028" Identifier="RemoveRedundantAssignment" Title="Remove redundant assignment">
    <FixableDiagnosticIds>
      <Id>CS1717</Id>
    </FixableDiagnosticIds>
  </CodeFix>
  <CodeFix Id="RCF0029" Identifier="ChangeAccessibility" Title="Change accessibility">
    <FixableDiagnosticIds>
      <Id>CS0261</Id>
      <Id>CS0442</Id>
      <Id>CS0507</Id>
      <Id>CS0628</Id>
      <Id>CS1057</Id>
      <Id>CS1527</Id>
    </FixableDiagnosticIds>
  </CodeFix>
  <CodeFix Id="RCF0030" Identifier="ChangeTypeOfParamsParameter" Title="Change type of 'params' parameter">
    <FixableDiagnosticIds>
      <Id>CS0225</Id>
    </FixableDiagnosticIds>
  </CodeFix>
  <CodeFix Id="RCF0031" Identifier="UseUncheckedExpression" Title="Use unchecked expression">
    <FixableDiagnosticIds>
      <Id>CS0221</Id>
    </FixableDiagnosticIds>
  </CodeFix>
  <CodeFix Id="RCF0032" Identifier="RemoveImplementationFromAbstractMember" Title="Remove implementation from abstract member">
    <FixableDiagnosticIds>
      <Id>CS0069</Id>
      <Id>CS0500</Id>
      <Id>CS0531</Id>
    </FixableDiagnosticIds>
  </CodeFix>
  <CodeFix Id="RCF0033" Identifier="AddStaticModifier" Title="Add 'static' modifier">
    <FixableDiagnosticIds>
      <Id>CS0708</Id>
      <Id>CS0710</Id>
      <Id>CS1105</Id>
      <Id>CS1106</Id>
    </FixableDiagnosticIds>
  </CodeFix>
  <CodeFix Id="RCF0034" Identifier="MakeContainingClassAbstract" Title="Make containing class abstract">
    <FixableDiagnosticIds>
      <Id>CS0513</Id>
    </FixableDiagnosticIds>
  </CodeFix>
  <CodeFix Id="RCF0036" Identifier="SynchronizeAccessibility" Title="SynchronizeAccessibility">
    <FixableDiagnosticIds>
      <Id>CS0262</Id>
    </FixableDiagnosticIds>
  </CodeFix>
  <CodeFix Id="RCF0037" Identifier="RemoveArgumentList" Title="Remove argument list">
    <FixableDiagnosticIds>
      <Id>CS1955</Id>
    </FixableDiagnosticIds>
  </CodeFix>
  <CodeFix Id="RCF0038" Identifier="FixMemberAccessName" Title="Fix member access name">
    <FixableDiagnosticIds>
      <Id>CS1061</Id>
    </FixableDiagnosticIds>
  </CodeFix>
  <CodeFix Id="RCF0039" Identifier="AddArgumentList" Title="Add argument list">
    <FixableDiagnosticIds>
      <Id>CS0023</Id>
      <Id>CS0428</Id>
      <Id>CS0201</Id>
      <Id>CS1526</Id>
    </FixableDiagnosticIds>
  </CodeFix>
  <CodeFix Id="RCF0040" Identifier="InitializeLocalVariableWithDefaultValue" Title="Initialize local variable with default value">
    <FixableDiagnosticIds>
      <Id>CS0165</Id>
    </FixableDiagnosticIds>
  </CodeFix>
  <CodeFix Id="RCF0041" Identifier="ChangeTypeOfLocalVariable" Title="Change type of local variable">
    <FixableDiagnosticIds>
      <Id>CS0123</Id>
      <Id>CS0407</Id>
      <Id>CS0815</Id>
    </FixableDiagnosticIds>
  </CodeFix>
  <CodeFix Id="RCF0042" Identifier="MakeMemberNonStatic" Title="Make member non-static">
    <FixableDiagnosticIds>
      <Id>CS0120</Id>
    </FixableDiagnosticIds>
  </CodeFix>
  <CodeFix Id="RCF0043" Identifier="RemoveConstraintClauses" Title="Remove constraint clauses">
    <FixableDiagnosticIds>
      <Id>CS0080</Id>
    </FixableDiagnosticIds>
  </CodeFix>
  <CodeFix Id="RCF0044" Identifier="AddTypeArgument" Title="Add type argument">
    <FixableDiagnosticIds>
      <Id>CS0305</Id>
    </FixableDiagnosticIds>
  </CodeFix>
  <CodeFix Id="RCF0045" Identifier="RemoveConstModifier" Title="Remove 'const' modifier">
    <FixableDiagnosticIds>
      <Id>CS0133</Id>
    </FixableDiagnosticIds>
  </CodeFix>
  <CodeFix Id="RCF0046" Identifier="RemoveEmptySwitchStatement" Title="Remove empty switch statement">
    <FixableDiagnosticIds>
      <Id>CS1522</Id>
    </FixableDiagnosticIds>
  </CodeFix>
  <CodeFix Id="RCF0047" Identifier="IntroduceLocalVariable" Title="Introduce local variable">
    <FixableDiagnosticIds>
      <Id>CS0201</Id>
    </FixableDiagnosticIds>
  </CodeFix>
  <CodeFix Id="RCF0048" Identifier="UseExplicitTypeInsteadOfVar" Title="Use explicit type instead of 'var'">
    <FixableDiagnosticIds>
      <Id>CS0819</Id>
      <Id>CS0822</Id>
    </FixableDiagnosticIds>
  </CodeFix>
  <CodeFix Id="RCF0049" Identifier="RemoveAwaitKeyword" Title="Remove 'await' keyword">
    <FixableDiagnosticIds>
      <Id>CS1061</Id>
    </FixableDiagnosticIds>
  </CodeFix>
  <CodeFix Id="RCF0050" Identifier="WrapInUnsafeStatement" Title="Wrap in unsafe statement">
    <FixableDiagnosticIds>
      <Id>CS0214</Id>
    </FixableDiagnosticIds>
  </CodeFix>
  <CodeFix Id="RCF0051" Identifier="AddUnsafeModifier" Title="Add 'unsafe' modifier">
    <FixableDiagnosticIds>
      <Id>CS0214</Id>
    </FixableDiagnosticIds>
  </CodeFix>
  <CodeFix Id="RCF0052" Identifier="RemoveReturnKeyword" Title="Remove 'return' keyword" IsEnabledByDefault="false">
    <FixableDiagnosticIds>
      <Id>CS0127</Id>
      <Id>CS1997</Id>
    </FixableDiagnosticIds>
  </CodeFix>
  <CodeFix Id="RCF0053" Identifier="RemoveParametersFromStaticConstructor" Title="Remove parameters from static constructor">
    <FixableDiagnosticIds>
      <Id>CS0132</Id>
    </FixableDiagnosticIds>
  </CodeFix>
  <CodeFix Id="RCF0054" Identifier="ReorderModifiers" Title="Reorder modifiers">
    <FixableDiagnosticIds>
      <Id>CS0267</Id>
    </FixableDiagnosticIds>
  </CodeFix>
  <CodeFix Id="RCF0055" Identifier="RemoveInvalidModifier" Title="Remove invalid modifier">
    <FixableDiagnosticIds>
      <Id>CS0107</Id>
      <Id>CS0112</Id>
      <Id>CS0115</Id>
      <Id>CS0275</Id>
      <Id>CS0441</Id>
      <Id>CS0515</Id>
      <Id>CS0678</Id>
      <Id>CS0750</Id>
      <Id>CS0753</Id>
      <Id>CS0759</Id>
      <Id>CS1609</Id>
      <Id>CS1994</Id>
    </FixableDiagnosticIds>
  </CodeFix>
  <CodeFix Id="RCF0056" Identifier="RemoveMemberDeclaration" Title="Remove member declaration">
    <FixableDiagnosticIds>
      <Id>CS0114</Id>
      <Id>CS0541</Id>
    </FixableDiagnosticIds>
  </CodeFix>
  <CodeFix Id="RCF0057" Identifier="RemoveReturnExpression" Title="Remove return expression" IsEnabledByDefault="false">
    <FixableDiagnosticIds>
      <Id>CS0127</Id>
      <Id>CS1997</Id>
    </FixableDiagnosticIds>
  </CodeFix>
  <CodeFix Id="RCF0058" Identifier="ReplaceNullLiteralExpressionWithDefaultValue" Title="Replace 'null' with default value">
    <FixableDiagnosticIds>
      <Id>CS0037</Id>
      <Id>CS0403</Id>
      <Id>CS1503</Id>
      <Id>CS1750</Id>
    </FixableDiagnosticIds>
  </CodeFix>
  <CodeFix Id="RCF0059" Identifier="ReplaceVariableDeclarationWithAssignment" Title="Replace variable declaration with assignment">
    <FixableDiagnosticIds>
      <Id>CS0128</Id>
      <Id>CS0136</Id>
    </FixableDiagnosticIds>
  </CodeFix>
  <CodeFix Id="RCF0060" Identifier="RemoveThisModifier" Title="Remove 'this' modifier">
    <FixableDiagnosticIds>
      <Id>CS1100</Id>
      <Id>CS1105</Id>
      <Id>CS1106</Id>
    </FixableDiagnosticIds>
  </CodeFix>
  <CodeFix Id="RCF0061" Identifier="RemoveTypeParameter" Title="Remove type parameter">
    <FixableDiagnosticIds>
      <Id>CS0693</Id>
    </FixableDiagnosticIds>
  </CodeFix>
  <CodeFix Id="RCF0062" Identifier="MakeContainingClassNonStatic" Title="Make containing class non-static">
    <FixableDiagnosticIds>
      <Id>CS0708</Id>
      <Id>CS0710</Id>
    </FixableDiagnosticIds>
  </CodeFix>
  <CodeFix Id="RCF0063" Identifier="AddCastExpression" Title="Add cast expression">
    <FixableDiagnosticIds>
      <Id>CS0173</Id>
    </FixableDiagnosticIds>
  </CodeFix>
  <CodeFix Id="RCF0064" Identifier="MoveConstraint" Title="Move constraint">
    <FixableDiagnosticIds>
      <Id>CS0401</Id>
      <Id>CS0449</Id>
    </FixableDiagnosticIds>
  </CodeFix>
  <CodeFix Id="RCF0065" Identifier="RemoveConstraint" Title="Remove constraint">
    <FixableDiagnosticIds>
      <Id>CS0405</Id>
      <Id>CS0450</Id>
      <Id>CS0451</Id>
    </FixableDiagnosticIds>
  </CodeFix>
  <CodeFix Id="RCF0066" Identifier="CombineConstraintClauses" Title="Combine constraint clauses">
    <FixableDiagnosticIds>
      <Id>CS0409</Id>
    </FixableDiagnosticIds>
  </CodeFix>
  <CodeFix Id="RCF0067" Identifier="AssignDefaultValueToOutParameter" Title="Assign default value to 'out' parameter">
    <FixableDiagnosticIds>
      <Id>CS0177</Id>
    </FixableDiagnosticIds>
  </CodeFix>
  <CodeFix Id="RCF0068" Identifier="MakeClassNonStatic" Title="Make class non-static">
    <FixableDiagnosticIds>
      <Id>CS0713</Id>
      <Id>CS0718</Id>
    </FixableDiagnosticIds>
  </CodeFix>
  <CodeFix Id="RCF0069" Identifier="RemoveYieldKeyword" Title="Remove 'yield' keyword">
    <FixableDiagnosticIds>
      <Id>CS1621</Id>
    </FixableDiagnosticIds>
  </CodeFix>
  <CodeFix Id="RCF0070" Identifier="RemoveOutModifier" Title="Remove 'out' modifier">
    <FixableDiagnosticIds>
      <Id>CS0192</Id>
      <Id>CS1988</Id>
      <Id>CS1623</Id>
    </FixableDiagnosticIds>
  </CodeFix>
  <CodeFix Id="RCF0071" Identifier="RemoveAttribute" Title="Remove attribute">
    <FixableDiagnosticIds>
      <Id>CS0592</Id>
      <Id>CS1689</Id>
    </FixableDiagnosticIds>
  </CodeFix>
  <CodeFix Id="RCF0072" Identifier="RemoveJumpStatement" Title="Remove jump statement">
    <FixableDiagnosticIds>
      <Id>CS0139</Id>
    </FixableDiagnosticIds>
  </CodeFix>
  <CodeFix Id="RCF0073" Identifier="UseCoalesceExpression" Title="Use coalesce expression">
    <FixableDiagnosticIds>
      <Id>CS0266</Id>
    </FixableDiagnosticIds>
  </CodeFix>
  <CodeFix Id="RCF0074" Identifier="ReplaceAsExpressionWithCastExpression" Title="Replace as expression with cast expression">
    <FixableDiagnosticIds>
      <Id>CS0077</Id>
    </FixableDiagnosticIds>
  </CodeFix>
  <CodeFix Id="RCF0075" Identifier="RemoveConditionThatIsAlwaysEqualToTrueOrFalse" Title="Remove condition that is always equal to true/false">
    <FixableDiagnosticIds>
      <Id>CS0472</Id>
    </FixableDiagnosticIds>
  </CodeFix>
  <CodeFix Id="RCF0076" Identifier="IntroduceField" Title="Introduce field">
    <FixableDiagnosticIds>
      <Id>CS0201</Id>
    </FixableDiagnosticIds>
  </CodeFix>
  <CodeFix Id="RCF0077" Identifier="ReplaceElementAccessWithInvocation" Title="Replace element access with invocation">
    <FixableDiagnosticIds>
      <Id>CS0021</Id>
    </FixableDiagnosticIds>
  </CodeFix>
  <CodeFix Id="RCF0078" Identifier="AddVariableType" Title="Add variable type">
    <FixableDiagnosticIds>
      <Id>CS0103</Id>
    </FixableDiagnosticIds>
  </CodeFix>
  <CodeFix Id="RCF0079" Identifier="ReplaceBreakWithContinue" Title="Replace 'break' with 'continue'">
    <FixableDiagnosticIds>
      <Id>CS0139</Id>
    </FixableDiagnosticIds>
  </CodeFix>
  <CodeFix Id="RCF0080" Identifier="ChangeMemberTypeAccordingToReturnExpression" Title="Change member type according to return expression">
    <FixableDiagnosticIds>
      <Id>CS0029</Id>
      <Id>CS0127</Id>
      <Id>CS0201</Id>
      <Id>CS0266</Id>
      <Id>CS1997</Id>
    </FixableDiagnosticIds>
  </CodeFix>
  <CodeFix Id="RCF0081" Identifier="ReturnDefaultValue" Title="Return default value">
    <FixableDiagnosticIds>
      <Id>CS0126</Id>
    </FixableDiagnosticIds>
  </CodeFix>
  <CodeFix Id="RCF0082" Identifier="DefineMatchingOperator" Title="Define matching operator">
    <FixableDiagnosticIds>
      <Id>CS0216</Id>
    </FixableDiagnosticIds>
  </CodeFix>
  <CodeFix Id="RCF0083" Identifier="DefineObjectEquals" Title="Define object.Equals">
    <FixableDiagnosticIds>
      <Id>CS0660</Id>
    </FixableDiagnosticIds>
  </CodeFix>
  <CodeFix Id="RCF0084" Identifier="DefineObjectGetHashCode" Title="Define object.GetHashCode">
    <FixableDiagnosticIds>
      <Id>CS0659</Id>
      <Id>CS0661</Id>
    </FixableDiagnosticIds>
  </CodeFix>
  <CodeFix Id="RCF0085" Identifier="ChangeArrayType" Title="Change array type">
    <FixableDiagnosticIds>
      <Id>CS0246</Id>
    </FixableDiagnosticIds>
  </CodeFix>
  <CodeFix Id="RCF0086" Identifier="AddMissingType" Title="Add missing type">
    <FixableDiagnosticIds>
      <Id>CS1031</Id>
    </FixableDiagnosticIds>
  </CodeFix>
  <CodeFix Id="RCF0087" Identifier="ReplaceConditionalExpressionWithIfElse" Title="Replace conditional expression with if-else">
    <FixableDiagnosticIds>
      <Id>CS0201</Id>
    </FixableDiagnosticIds>
  </CodeFix>
  <CodeFix Id="RCF0088" Identifier="RemoveSemicolon" Title="Remove semicolon">
    <FixableDiagnosticIds>
      <Id>CS1597</Id>
    </FixableDiagnosticIds>
  </CodeFix>
  <CodeFix Id="RCF0089" Identifier="RemoveConditionalAccess" Title="Remove conditional access">
    <FixableDiagnosticIds>
      <Id>CS0023</Id>
    </FixableDiagnosticIds>
  </CodeFix>
  <CodeFix Id="RCF0090" Identifier="ChangeTypeAccordingToInitializer" Title="Change type according to initializer">
    <FixableDiagnosticIds>
      <Id>CS0029</Id>
    </FixableDiagnosticIds>
  </CodeFix>
  <CodeFix Id="RCF0091" Identifier="ChangeForEachType" Title="Change foreach type">
    <FixableDiagnosticIds>
      <Id>CS0030</Id>
    </FixableDiagnosticIds>
  </CodeFix>
  <CodeFix Id="RCF0092" Identifier="ChangeTypeToVar" Title="Change type to var">
    <FixableDiagnosticIds>
      <Id>CS0029</Id>
      <Id>CS0030</Id>
    </FixableDiagnosticIds>
  </CodeFix>
  <CodeFix Id="RCF0093" Identifier="RemoveDefaultValueFromParameter" Title="Remove default value from parameter">
    <FixableDiagnosticIds>
      <Id>CS1751</Id>
    </FixableDiagnosticIds>
  </CodeFix>
  <CodeFix Id="RCF0094" Identifier="ReplaceConstantWithField" Title="Replace constant with field">
    <FixableDiagnosticIds>
      <Id>CS0133</Id>
    </FixableDiagnosticIds>
  </CodeFix>
<<<<<<< HEAD
=======
  <CodeFix Id="RCF0095" Identifier="ReplaceStructWithClass" Title="Replace struct with class">
    <FixableDiagnosticIds>
      <Id>CS0527</Id>
    </FixableDiagnosticIds>
  </CodeFix>
  <CodeFix Id="RCF0096" Identifier="ReplaceYieldReturnWithForEach" Title="Replace yield return with foreach">
    <FixableDiagnosticIds>
      <Id>CS0029</Id>
    </FixableDiagnosticIds>
  </CodeFix>
>>>>>>> 093916b6
</CodeFixes><|MERGE_RESOLUTION|>--- conflicted
+++ resolved
@@ -524,8 +524,6 @@
       <Id>CS0133</Id>
     </FixableDiagnosticIds>
   </CodeFix>
-<<<<<<< HEAD
-=======
   <CodeFix Id="RCF0095" Identifier="ReplaceStructWithClass" Title="Replace struct with class">
     <FixableDiagnosticIds>
       <Id>CS0527</Id>
@@ -536,5 +534,4 @@
       <Id>CS0029</Id>
     </FixableDiagnosticIds>
   </CodeFix>
->>>>>>> 093916b6
 </CodeFixes>